.CoveoTabGroupMenu {
  display: inline-block;
  float: left;

  a {
    line-height: 30px;
    display: block;
  }

  .coveo-menu-item-active {

    text-align: center;
    padding: 0px 10px 0px 10px;
    min-width: 60px;
    color: #fefefe;
    font-weight: bold;

    &:hover {
      cursor: pointer;
    }

    > .coveo-icon {
      position: relative;
      top: 3px;
      margin-right: 5px;
    }
<<<<<<< HEAD

=======
    

    > .coveo-show-more {
      @extend .coveo-sprites-tabGroup-show_more;
      margin-left: 5px;
      margin-right: 0px;
    }
>>>>>>> 5c524fca
  }

  .coveo-menu-open {
    .coveo-menu-item-active {
      background: $color-tab-selected-background;
    }
  }

  .coveo-menu-item-container {
    background-color: $color-gray-background;
    position: absolute;
    box-shadow: $drop-down-box-shadow;
    z-index: 999;

    a {
      padding: 2px 10px 2px 10px;

      white-space: nowrap;
      overflow: hidden;
      text-overflow: ellipsis;
      &:hover {
        cursor: pointer;
        background-color: $color-light-blue;
      }

      > .coveo-icon {
        margin-right: 5px;
        position: relative;
        top: 3px;
      }
    }
  }
}
<|MERGE_RESOLUTION|>--- conflicted
+++ resolved
@@ -24,17 +24,8 @@
       top: 3px;
       margin-right: 5px;
     }
-<<<<<<< HEAD
 
-=======
-    
 
-    > .coveo-show-more {
-      @extend .coveo-sprites-tabGroup-show_more;
-      margin-left: 5px;
-      margin-right: 0px;
-    }
->>>>>>> 5c524fca
   }
 
   .coveo-menu-open {
