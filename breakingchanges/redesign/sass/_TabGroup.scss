.CoveoTabGroupMenu {
  display: inline-block;
  float: left;

  a {
    line-height: 30px;
    display: block;
  }

  .coveo-menu-item-active {

    text-align: center;
    padding: 0px 10px 0px 10px;
    min-width: 60px;
    color: #fefefe;
    font-weight: bold;

    &:hover {
      cursor: pointer;
    }

    > .coveo-icon {
      position: relative;
      top: 3px;
      margin-right: 5px;
    }
<<<<<<< HEAD

=======
    
>>>>>>> 4359e1d3
    > .coveo-show-more {
      @extend .coveo-sprites-tabGroup-show_more;
      margin-left: 5px;
      margin-right: 0px;
    }
  }

  .coveo-menu-open {
    .coveo-menu-item-active {
      background: $color-tab-selected-background;
    }
  }

  .coveo-menu-item-container {
    background-color: $color-gray-background;
    position: absolute;
    box-shadow: $drop-down-box-shadow;
    z-index: 999;

    a {
      padding: 2px 10px 2px 10px;

      white-space: nowrap;
      overflow: hidden;
      text-overflow: ellipsis;
      &:hover {
        cursor: pointer;
        background-color: $color-light-blue;
      }

      > .coveo-icon {
        margin-right: 5px;
        position: relative;
        top: 3px;
      }
    }
  }
}
<|MERGE_RESOLUTION|>--- conflicted
+++ resolved
@@ -24,11 +24,7 @@
       top: 3px;
       margin-right: 5px;
     }
-<<<<<<< HEAD
-
-=======
     
->>>>>>> 4359e1d3
     > .coveo-show-more {
       @extend .coveo-sprites-tabGroup-show_more;
       margin-left: 5px;
