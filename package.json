--- conflicted
+++ resolved
@@ -114,14 +114,9 @@
     "yargs": "^4.7.1"
   },
   "dependencies": {
-<<<<<<< HEAD
     "coveomagicbox": "1.0.12",
-    "d3": "^3.5.17",
-=======
-    "coveomagicbox": "1.0.9",
     "d3": "^4.2.1",
     "d3-scale": "^1.0.3",
->>>>>>> 8a2cf453
     "es6-promise": "^3.1.2",
     "modal-box": "1.0.7",
     "underscore": "^1.8.3"
