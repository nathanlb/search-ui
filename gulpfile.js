const gulp = require('gulp');
const requireDir = require('require-dir');
const rmdir = require('gulp-rimraf');
const runsequence = require('run-sequence');
const shell = require('gulp-shell');

requireDir('./gulpTasks');

gulp.task('default', ['build', 'buildLegacy']);

gulp.task('build', function (done) {
<<<<<<< HEAD
  runsequence('clean', ['css', 'fileTypes', 'sprites', 'strings', 'setup', 'templatesNew'], 'src', done);
=======
  runsequence('clean', ['css', 'fileTypes', 'sprites', 'strings', 'setup', 'templates'], 'src', done);
>>>>>>> c31d8ab3
});

gulp.task('src', function (done) {
  runsequence('compile', 'definitions', done);
})

gulp.task('buildLegacy', function (done) {
  runsequence(['cssLegacy', 'fileTypesLegacy', 'spritesLegacy', 'templatesLegacy'], done)
});

gulp.task('clean', function (done) {
  return gulp.src(['./bin', './zip/**.zip'], {read: false})
      .pipe(rmdir())
});<|MERGE_RESOLUTION|>--- conflicted
+++ resolved
@@ -9,11 +9,7 @@
 gulp.task('default', ['build', 'buildLegacy']);
 
 gulp.task('build', function (done) {
-<<<<<<< HEAD
-  runsequence('clean', ['css', 'fileTypes', 'sprites', 'strings', 'setup', 'templatesNew'], 'src', done);
-=======
   runsequence('clean', ['css', 'fileTypes', 'sprites', 'strings', 'setup', 'templates'], 'src', done);
->>>>>>> c31d8ab3
 });
 
 gulp.task('src', function (done) {
