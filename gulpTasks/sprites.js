--- conflicted
+++ resolved
@@ -3,16 +3,10 @@
 const _ = require('underscore');
 const pngSprite = require('png-sprite');
 const fs = require('fs');
-<<<<<<< HEAD
-
-gulp.task('sprites', ['regularSprites', /*'regularSpritesList',*/ 'retinaSprites', /*'retinaSpritesList',*/ 'validateRetinaSprites']);
-gulp.task('spritesLegacy', ['regularSpritesLegacy', /*'regularSpritesListLegacy',*/ 'retinaSpritesLegacy', /*'retinaSpritesListCore'*/]);
-=======
 const path = require('path');
 
 gulp.task('sprites', ['regularSprites', 'retinaSprites', 'validateRetinaSprites']);
 gulp.task('spritesLegacy', ['regularSpritesLegacy', 'retinaSpritesLegacy']);
->>>>>>> c98a3060
 
 gulp.task('regularSprites', function (done) {
   return gulp.src('image/sprites/**/*.png')
@@ -34,25 +28,6 @@
       .pipe(gulp.dest('./bin'))
 });
 
-<<<<<<< HEAD
-/*gulp.task('regularSpritesListCore', ['regularSpritesCore'], function (done) {
-  BuildUtilities.callBuildSpritesList({
-    sourcePath: 'core/image/sprites',
-    outputPath: './target/jsSearch/package/image',
-    isNew: true
-  }, done)
-});
-
-gulp.task('regularSpritesListCoreLegacy', ['regularSpritesCoreLegacy'], function (done) {
-  BuildUtilities.callBuildSpritesList({
-    sourcePath: 'core/breakingchanges/redesignlightning/image/sprites',
-    outputPath: './target/jsSearch/package/image',
-    isNew: false
-  }, done)
-});*/
-
-=======
->>>>>>> c98a3060
 gulp.task('retinaSprites', function (done) {
   return gulp.src('image/retina/**/*.png')
       .pipe(pngSprite.gulp({
@@ -75,25 +50,6 @@
       .pipe(gulp.dest('./bin'))
 });
 
-<<<<<<< HEAD
-/*gulp.task('retinaSpritesListCore', ['retinaSpritesCore'], function (done) {
-  BuildUtilities.callBuildSpritesList({
-    sourcePath: 'core/image/retina',
-    outputPath: './target/jsSearch/package/image',
-    isNew: true
-  }, done)
-});
-
-gulp.task('retinaSpritesListCoreLegacy', ['retinaSpritesCoreLegacy'], function (done) {
-  BuildUtilities.callBuildSpritesList({
-    sourcePath: 'core/breakingchanges/redesignlightning/image/retina',
-    outputPath: './target/jsSearch/package/image',
-    isNew: false
-  }, done)
-});*/
-
-=======
->>>>>>> c98a3060
 gulp.task('validateRetinaSprites', function (done) {
   glob("image/retina/**", function (err, files) {
     _.each(files, function (file) {
