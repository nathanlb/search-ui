--- conflicted
+++ resolved
@@ -2,14 +2,9 @@
 const shell = require('gulp-shell');
 const eol = require('gulp-eol');
 
-<<<<<<< HEAD
-gulp.task('compile', shell.task([
-  'NODE_ENV=production node node_modules/webpack/bin/webpack.js -p'
-]))
-=======
 
 gulp.task('compile', ['addEolDependencies'], shell.task([
-  'node node_modules/webpack/bin/webpack.js'
+  'NODE_ENV=production node node_modules/webpack/bin/webpack.js -p'
 ]))
 
 gulp.task('minimize', ['addEolDependencies'], shell.task([
@@ -22,5 +17,4 @@
   return gulp.src('./node_modules/underscore/underscore-min.js')
       .pipe(eol())
       .pipe(gulp.dest('./node_modules/underscore/'))
-})
->>>>>>> 4c02da2a
+})