--- conflicted
+++ resolved
@@ -1,86 +1,77 @@
-<<<<<<< HEAD
-import {$$} from './Dom';
-import {Utils} from './Utils';
-import {StringUtils} from './StringUtils';
-=======
-import {$$, Dom} from './Dom';
-import {IQueryResult} from '../rest/QueryResult'
-import {IResultsComponentBindings} from '../ui/Base/ResultsComponentBindings'
-import {DateUtils} from './DateUtils'
-import {FileTypes} from '../ui/Misc/FileTypes'
->>>>>>> 9e76ea3a
-
-export class DomUtils {
-  static getPopUpCloseButton(captionForClose: string, captionForReminder: string): string {
-    var container = document.createElement('span');
-
-    var closeButton = document.createElement('span');
-    $$(closeButton).addClass('coveo-close-button');
-    container.appendChild(closeButton);
-
-    var iconClose = document.createElement('span');
-    $$(iconClose).addClass('coveo-icon');
-    $$(iconClose).addClass('coveo-sprites-quickview-close');
-    closeButton.appendChild(iconClose);
-
-    $$(closeButton).text(captionForClose);
-
-    var closeReminder = document.createElement('span');
-    $$(closeReminder).addClass('coveo-pop-up-reminder');
-    $$(closeReminder).text(captionForReminder);
-    container.appendChild(closeReminder);
-
-    return container.outerHTML;
-  }
-
-  static getBasicLoadingAnimation() {
-    var loadDotClass = 'coveo-loading-dot';
-    var dom = document.createElement('div');
-    dom.className = 'coveo-first-loading-animation';
-    dom.innerHTML = `<div class='coveo-logo' ></div>
-    <div class='coveo-loading-container'>
-      <div class='${loadDotClass}'></div>
-      <div class='${loadDotClass}'></div>
-      <div class='${loadDotClass}'></div>
-      <div class='${loadDotClass}'></div>
-    </div>`;
-    return dom;
-  }
-
-<<<<<<< HEAD
-  static highlightElement(initialString: string, valueToSearch: string): string {
-    var regex = new RegExp(Utils.escapeRegexCharacter(valueToSearch), "i");
-    var firstChar = initialString.search(regex);
-    var lastChar = firstChar + valueToSearch.length;
-    return `${StringUtils.htmlEncode(initialString.slice(0, firstChar))}<span class='coveo-highlight'>${StringUtils.htmlEncode(initialString.slice(firstChar, lastChar))}</span>${StringUtils.htmlEncode(initialString.slice(lastChar))}`;
-  }
-=======
-  static getLoadingSpinner(): HTMLElement {
-    let loading = $$('div');
-    loading.addClass("coveo-loading-spinner");
-    return loading.el;
-  }
-  
-  static getQuickviewHeader(result: IQueryResult, options: { showDate: boolean; title: string }, bindings: IResultsComponentBindings): Dom {
-    var date = "";
-    if (options.showDate) {
-      date = DateUtils.dateTimeToString(new Date(result.raw.date));
-    }
-    var fileType = FileTypes.get(result);
-    var header = $$('div');
-    header.el.innerHTML = `<div class='coveo-quickview-right-header'>
-        <span class='coveo-quickview-time'>${date}</span>
-        <span class='coveo-quickview-close-button'>
-          <span class='coveo-icon coveo-sprites-common-clear'></span>
-        </span>
-      </div>
-      <div class='coveo-quickview-left-header'>
-        <span class='coveo-quickview-icon coveo-small ${fileType.icon}'></span>
-        <span class='coveo-quickview-pop-up-reminder'> ${options.title || ''}</span>
-      </div>`;
-    new Coveo[Coveo['Salesforce']?'SalesforceResultLink':'ResultLink'](header.find('.coveo-quickview-pop-up-reminder'), undefined, bindings, result);
-    return header;
-  }
-  
->>>>>>> 9e76ea3a
-}
+import {$$, Dom} from './Dom';
+import {IQueryResult} from '../rest/QueryResult'
+import {IResultsComponentBindings} from '../ui/Base/ResultsComponentBindings'
+import {DateUtils} from './DateUtils'
+import {FileTypes} from '../ui/Misc/FileTypes'
+
+export class DomUtils {
+  static getPopUpCloseButton(captionForClose: string, captionForReminder: string): string {
+    var container = document.createElement('span');
+
+    var closeButton = document.createElement('span');
+    $$(closeButton).addClass('coveo-close-button');
+    container.appendChild(closeButton);
+
+    var iconClose = document.createElement('span');
+    $$(iconClose).addClass('coveo-icon');
+    $$(iconClose).addClass('coveo-sprites-quickview-close');
+    closeButton.appendChild(iconClose);
+
+    $$(closeButton).text(captionForClose);
+
+    var closeReminder = document.createElement('span');
+    $$(closeReminder).addClass('coveo-pop-up-reminder');
+    $$(closeReminder).text(captionForReminder);
+    container.appendChild(closeReminder);
+
+    return container.outerHTML;
+  }
+
+  static getBasicLoadingAnimation() {
+    var loadDotClass = 'coveo-loading-dot';
+    var dom = document.createElement('div');
+    dom.className = 'coveo-first-loading-animation';
+    dom.innerHTML = `<div class='coveo-logo' ></div>
+    <div class='coveo-loading-container'>
+      <div class='${loadDotClass}'></div>
+      <div class='${loadDotClass}'></div>
+      <div class='${loadDotClass}'></div>
+      <div class='${loadDotClass}'></div>
+    </div>`;
+    return dom;
+  }
+
+  static highlightElement(initialString: string, valueToSearch: string): string {
+    var regex = new RegExp(Utils.escapeRegexCharacter(valueToSearch), "i");
+    var firstChar = initialString.search(regex);
+    var lastChar = firstChar + valueToSearch.length;
+    return `${StringUtils.htmlEncode(initialString.slice(0, firstChar))}<span class='coveo-highlight'>${StringUtils.htmlEncode(initialString.slice(firstChar, lastChar))}</span>${StringUtils.htmlEncode(initialString.slice(lastChar))}`;
+  }
+
+static getLoadingSpinner(): HTMLElement {
+    let loading = $$('div');
+    loading.addClass("coveo-loading-spinner");
+    return loading.el;
+  }
+  
+  static getQuickviewHeader(result: IQueryResult, options: { showDate: boolean; title: string }, bindings: IResultsComponentBindings): Dom {
+    var date = "";
+    if (options.showDate) {
+      date = DateUtils.dateTimeToString(new Date(result.raw.date));
+    }
+    var fileType = FileTypes.get(result);
+    var header = $$('div');
+    header.el.innerHTML = `<div class='coveo-quickview-right-header'>
+        <span class='coveo-quickview-time'>${date}</span>
+        <span class='coveo-quickview-close-button'>
+          <span class='coveo-icon coveo-sprites-common-clear'></span>
+        </span>
+      </div>
+      <div class='coveo-quickview-left-header'>
+        <span class='coveo-quickview-icon coveo-small ${fileType.icon}'></span>
+        <span class='coveo-quickview-pop-up-reminder'> ${options.title || ''}</span>
+      </div>`;
+    new Coveo[Coveo['Salesforce']?'SalesforceResultLink':'ResultLink'](header.find('.coveo-quickview-pop-up-reminder'), undefined, bindings, result);
+    return header;
+  }
+}