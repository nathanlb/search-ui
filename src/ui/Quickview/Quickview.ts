--- conflicted
+++ resolved
@@ -147,17 +147,11 @@
       let iconForQuickview = $$('div');
       iconForQuickview.addClass('coveo-icon-for-quickview');
       if (this.searchInterface.isNewDesign()) {
-<<<<<<< HEAD
         let captionForQuickview = $$(
           'div',
           { className: 'coveo-caption-for-quickview', tabindex: 0 },
           'Quickview'.toLocaleString()
         ).el;
-=======
-        let captionForQuickview = $$('div');
-        captionForQuickview.addClass('coveo-caption-for-quickview');
-        captionForQuickview.text('Quickview'.toLocaleString());
->>>>>>> 8a2cf453
         let div = $$('div');
         div.append(iconForQuickview.el);
         div.append(captionForQuickview);
