--- conflicted
+++ resolved
@@ -8,16 +8,10 @@
 import {QUERY_STATE_ATTRIBUTES} from '../../models/QueryStateModel';
 import {analyticsActionCauseList, IAnalyticsPagerMeta, IAnalyticsActionCause} from '../Analytics/AnalyticsActionListMeta';
 import {Initialization} from '../Base/Initialization';
-<<<<<<< HEAD
-import {Assert} from '../../misc/Assert'
-import {l} from '../../strings/Strings'
-import {$$} from '../../utils/Dom'
-import {KeyboardUtils, KEYBOARD} from '../../utils/KeyboardUtils';
-=======
 import {Assert} from '../../misc/Assert';
 import {l} from '../../strings/Strings';
 import {$$} from '../../utils/Dom';
->>>>>>> 8a2cf453
+import {KeyboardUtils, KEYBOARD} from '../../utils/KeyboardUtils';
 
 export interface IPagerOptions {
   numberOfPages?: number;
@@ -188,15 +182,9 @@
           }
 
           ((pageNumber: number) => {
-            let clickAction = () => {
-              this.handleClickPage(pageNumber);
-<<<<<<< HEAD
-            }
+            let clickAction = () => this.handleClickPage(pageNumber);
             $$(listItem).on('click', clickAction);
             $$(listItem).on('keyup', KeyboardUtils.keypressAction(KEYBOARD.ENTER, clickAction));
-=======
-            });
->>>>>>> 8a2cf453
           })(i);
 
           listItem.appendChild(listItemValue);
