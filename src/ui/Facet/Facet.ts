--- conflicted
+++ resolved
@@ -1187,11 +1187,7 @@
   private handleOmniboxWithSearchInFacet(eventArg: IPopulateOmniboxEventArgs) {
     var regex = new RegExp('^' + eventArg.completeQueryExpression.regex.source, 'i');
 
-<<<<<<< HEAD
-    var promise = new Promise<IOmniboxDataRow>((resolve, reject)=> {
-=======
     var promise = new Promise<IOmniboxDataRow>((resolve, reject) => {
->>>>>>> c37c9f66
       var searchParameters = new FacetSearchParameters(this);
       searchParameters.setValueToSearch(eventArg.completeQueryExpression.word);
       searchParameters.nbResults = this.options.numberOfValuesInOmnibox;
@@ -1207,17 +1203,10 @@
           zIndex: this.omniboxZIndex
         });
       }).catch(() => {
-<<<<<<< HEAD
-        resolve({element: undefined});
-      })
-    });
-    eventArg.rows.push({deferred: promise});
-=======
         resolve({ element: undefined });
       })
     });
     eventArg.rows.push({ deferred: promise });
->>>>>>> c37c9f66
   }
 
   private handleDuringQuery() {
