--- conflicted
+++ resolved
@@ -157,7 +157,7 @@
       this.settingsPopup,
       this.settingsButton,
       this.facet.root,
-      this.getPopupAlignment(), this.facet.facetHeader.element);
+      this.getPopupAlignment(), this.facet.root);
 
     $$(this.hideSection).toggle(!$$(this.facet.element).hasClass('coveo-facet-collapsed'));
     $$(this.showSection).toggle($$(this.facet.element).hasClass('coveo-facet-collapsed'));
@@ -376,18 +376,10 @@
   }
 
   private buildItem(label: string, title = label) {
-<<<<<<< HEAD
     return $$('div', {
       className: 'coveo-facet-settings-item',
       title: _.escape(title),
     }, _.escape(label)).el;
-=======
-    var elem = document.createElement('div');
-    $$(elem).addClass('coveo-facet-settings-item');
-    elem.setAttribute('title', _.escape(title));
-    $$(elem).text(_.escape(label));
-    return elem;
->>>>>>> 8a2cf453
   }
 
   private buildItems() {
