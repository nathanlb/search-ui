--- conflicted
+++ resolved
@@ -1,828 +1,516 @@
-import {TemplateHelpers} from './TemplateHelpers'
-import {ComponentOptions} from '../Base/ComponentOptions'
-import {IHighlight, IHighlightPhrase, IHighlightTerm} from '../../rest/Highlight'
-import {HighlightUtils, StringAndHoles} from '../../utils/HighlightUtils'
-import {IStreamHighlightOptions} from '../../utils/StreamHighlightUtils'
-import {IDateToStringOptions, DateUtils} from '../../utils/DateUtils'
-import {ICurrencyToStringOptions, CurrencyUtils} from '../../utils/CurrencyUtils'
-import {IAnchorUtilsOptions, IImageUtilsOptions, AnchorUtils, ImageUtils} from '../../utils/HtmlUtils'
-import {IQueryResult} from '../../rest/QueryResult'
-import {IIconOptions, Icon} from '../Icon/Icon'
-import {Utils} from '../../utils/Utils'
-import {StringUtils} from '../../utils/StringUtils'
-import {TimeSpan, TimeSpanUtilsOptions} from '../../utils/TimeSpanUtils'
-import {EmailUtils} from '../../utils/EmailUtils'
-import {QueryUtils} from '../../utils/QueryUtils'
-import {DeviceUtils} from '../../utils/DeviceUtils'
-import {TemplateCache} from './TemplateCache'
-import {$$} from '../../utils/Dom'
-import {SearchEndpoint} from '../../rest/SearchEndpoint'
-import _ = require('underscore');
-
-/**
- * The core template helpers provided by default.
- *
- * Example usage (using Underscore templating):
- *
- * ```
- * <%= helperName(argument1, argument2) %>
- * ```
- */
-export interface ICoreHelpers {
-  /**
-   * Shortens a string so that its length does not exceed a specific number of
-   * characters. An ellipsis is appended to the string if it exceeds the
-   * maximum length.
-   *
-   * - `value`: The string to shorten.
-   * - `length`: The maximum length of the resulting string.
-   * - `highlights`: Optional. If provided, the string will be highlighted
-   *   using this highlight information.
-   * - `cssClass`: Optional. When highlighting, the name of the CSS class to use.
-   */
-  shorten: (content: string, length: number, highlights?: IHighlight[], cssClass?: string) => string;
-  /**
-   * Shortens a string using an algorithm suitable for file paths. The helper
-   * will insert an ellipsis in the string where text has been removed when
-   * the path exceeds the maximum length.
-   *
-   * - `value`: The path to shorten.
-   * - `length`: The maximum length of the resulting string.
-   * - `highlights`: Optional. If provided, the string will be highlighted using
-   *   this highlight information.
-   * - `cssClass`: Optional. When highlighting, the name of the CSS class to use.
-   */
-  shortenPath: (content: string, length: number, highlights?: IHighlight[], cssClass?: string) => string;
-  /**
-   * Shortens a string using an algorithm suitable for URIs. The helper will
-   * insert an ellipsis in the string where text has been removed when the URI
-   * exceeds the maximum length.
-   *
-   * - `value`: The URI to shorten.
-   * - `length`: The maximum length of the resulting string.
-   * - `highlights`: Optional. If provided, the string will be highlighted
-   *   using this highlight information.
-   * - `cssClass`: Optional. When highlighting, the name of the CSS class to use.
-   */
-  shortenUri: (content: string, length: number, highlights?: IHighlight[], cssClass?: string) => string;
-  /**
-   * Highlights a string using the provided highlight information.
-   *
-   * - `highlights`: The highlight information to use.
-   * - `cssClass`: Optional. The name of the CSS class to use for highlighting.
-   */
-  highlight:  (content: string, highlights?: IHighlight[], cssClass?: string) => string;
-  /**
-   * This helper highlights the provided terms in a given string.<br/>
-   * By default, the terms to highlight are the current query and the
-   * associated stemming words from the index.
-   *
-   * - `content`: The string content to highlight
-   * - `termsToHighlight`: The terms to highlight (see {@link IHighlightTerm})
-   * - `phraseToHighlight`: The phrases to highlight (see {@link IHighlightPhrase})
-   * - `options`: Optional. The options defined below as {@link IStreamHighlightOptions}
-   */
-  highlightStreamText: (content: string,
-                        termsToHighlight: IHighlightTerm,
-                        phrasesToHighlight: IHighlightPhrase,
-                        options?: IStreamHighlightOptions) => string;
-  /**
-   * This helper operates exactly like the {@link highlightStreamText} helper, except
-   * that it should be used to highlight HTML content. The helper takes care
-   * of not highlighting the HTML markup.
-   *
-   * - `content`: The string content to highlight
-   * - `termsToHighlight`: The terms to highlight (see {@link IHighlightTerm})
-   * - `phraseToHighlight`: The phrases to highlight (see {@link IHighlightPhrase})
-   * - `options`: Optional. The options defined below as {@link IStreamHighlightOptions}
-   */
-  highlightStreamHTML: (content: string,
-                        termsToHighlight: IHighlightTerm,
-                        phrasesToHighlight: IHighlightPhrase,
-                        options?: IStreamHighlightOptions) => string;
-  /**
-   * Formats a numeric value using the format string.
-   *
-   * - `value`: The numeric value to format.
-   * - `format`: The format string to use. The options available are defined by
-   *   the [Globalize](https://github.com/klaaspieter/jquery-global#numbers) library.
-   */
-      number: (content: string, format: string) => string;
-  /**
-   * Formats a date value to a date-only string using the specified options.
-   *
-   * - `value`: The Date value to format.
-   * - `options`: The options to use (see IDateToStringOptions).
-   */
-  date: (content: any, options?: IDateToStringOptions) => string;
-  /**
-   * Formats a date value to a time-only string using the sepcified options.
-   *
-   * - `value`: The Date value to format.
-   * - `options`: The options to use (see IDateToStringOptions).
-   */
-  time: (content: any, options?: IDateToStringOptions) => string;
-  /**
-   * Formats a date value to a date and time string using the specified
-   * options.
-   *
-   * - `value`: The Date value to format.
-   * - `options`: The options to use (see IDateToStringOptions).
-   */
-  dateTime: (content: any, options?: IDateToStringOptions) => string;
-  /**
-   * Formats a currency value to a string using the specified options.
-   *
-   * - `value`: The number value to format.
-   * - `options`: The options to use (see ICurrencyToStringOptions).
-   */
-<<<<<<< HEAD
-  interface ICoreHelpers {
-    /**
-     * Shortens a string so that its length does not exceed a specific number of
-     * characters. An ellipsis is appended to the string if it exceeds the
-     * maximum length.
-     *
-     * - `value`: The string to shorten.
-     * - `length`: The maximum length of the resulting string.
-     * - `highlights`: Optional. If provided, the string will be highlighted
-     *   using this highlight information.
-     * - `cssClass`: Optional. When highlighting, the name of the CSS class to use.
-     */
-    shorten: (content: string, length: number, highlights?: IHighlight[], cssClass?: string) => string;
-    /**
-     * Shortens a string using an algorithm suitable for file paths. The helper
-     * will insert an ellipsis in the string where text has been removed when
-     * the path exceeds the maximum length.
-     *
-     * - `value`: The path to shorten.
-     * - `length`: The maximum length of the resulting string.
-     * - `highlights`: Optional. If provided, the string will be highlighted using
-     *   this highlight information.
-     * - `cssClass`: Optional. When highlighting, the name of the CSS class to use.
-     */
-    shortenPath: (content: string, length: number, highlights?: IHighlight[], cssClass?: string) => string;
-    /**
-     * Shortens a string using an algorithm suitable for URIs. The helper will
-     * insert an ellipsis in the string where text has been removed when the URI
-     * exceeds the maximum length.
-     *
-     * - `value`: The URI to shorten.
-     * - `length`: The maximum length of the resulting string.
-     * - `highlights`: Optional. If provided, the string will be highlighted
-     *   using this highlight information.
-     * - `cssClass`: Optional. When highlighting, the name of the CSS class to use.
-     */
-    shortenUri: (content: string, length: number, highlights?: IHighlight[], cssClass?: string) => string;
-    /**
-     * Highlights a string using the provided highlight information.
-     *
-     * - `highlights`: The highlight information to use.
-     * - `cssClass`: Optional. The name of the CSS class to use for highlighting.
-     */
-    highlight: (content: string, highlights?: IHighlight[], cssClass?: string) => string;
-    /**
-     * This helper highlights the provided terms in a given string.<br/>
-     * By default, the terms to highlight are the current query and the
-     * associated stemming words from the index.
-     *
-     * - `content`: The string content to highlight
-     * - `termsToHighlight`: The terms to highlight (see {@link IHighlightTerm})
-     * - `phraseToHighlight`: The phrases to highlight (see {@link IHighlightPhrase})
-     * - `options`: Optional. The options defined below as {@link IStreamHighlightOptions}
-     */
-    highlightStreamText: (content: string,
-      termsToHighlight: IHighlightTerm,
-      phrasesToHighlight: IHighlightPhrase,
-      options?: IStreamHighlightOptions) => string;
-    /**
-     * This helper operates exactly like the {@link highlightStreamText} helper, except
-     * that it should be used to highlight HTML content. The helper takes care
-     * of not highlighting the HTML markup.
-     *
-     * - `content`: The string content to highlight
-     * - `termsToHighlight`: The terms to highlight (see {@link IHighlightTerm})
-     * - `phraseToHighlight`: The phrases to highlight (see {@link IHighlightPhrase})
-     * - `options`: Optional. The options defined below as {@link IStreamHighlightOptions}
-     */
-    highlightStreamHTML: (content: string,
-      termsToHighlight: IHighlightTerm,
-      phrasesToHighlight: IHighlightPhrase,
-      options?: IStreamHighlightOptions) => string;
-    /**
-     * Formats a numeric value using the format string.
-     *
-     * - `value`: The numeric value to format.
-     * - `format`: The format string to use. The options available are defined by
-     *   the [Globalize](https://github.com/klaaspieter/jquery-global#numbers) library.
-     */
-    number: (content: string, format: string) => string;
-    /**
-     * Formats a date value to a date-only string using the specified options.
-     *
-     * - `value`: The Date value to format.
-     * - `options`: The options to use (see IDateToStringOptions).
-     */
-    date: (content: any, options?: IDateToStringOptions) => string;
-    /**
-     * Formats a date value to a time-only string using the sepcified options.
-     *
-     * - `value`: The Date value to format.
-     * - `options`: The options to use (see IDateToStringOptions).
-     */
-    time: (content: any, options?: IDateToStringOptions) => string;
-    /**
-     * Formats a date value to a date and time string using the specified
-     * options.
-     *
-     * - `value`: The Date value to format.
-     * - `options`: The options to use (see IDateToStringOptions).
-     */
-    dateTime: (content: any, options?: IDateToStringOptions) => string;
-    /**
-     * Formats a currency value to a string using the specified options.
-     *
-     * - `value`: The number value to format.
-     * - `options`: The options to use (see ICurrencyToStringOptions).
-     */
-    currency: (content: any, options?: ICurrencyToStringOptions) => string;
-    /**
-     * Formats a date value to a date and time string using options suitable for
-     * email dates
-     *
-     * - `value`: The Date value to format.
-     * - `options`: The options to use (see IDateToStringOptions).
-     */
-    emailDateTime: (content: any, options?: IDateToStringOptions) => string;
-    /**
-     * Renders one or several email values in `mailto:` hyperlinks.
-     *
-     * - `value`: The string that contains a list of semicolon-separated email
-     *   values. When multiple values are passed, each value is displayed in a
-     *   separate hyperlink.
-     * - `companyDomain`: The string that contains your own domain (e.g.,
-     *   coveo.com). When specified, this parameter allows email addresses
-     *   coming from your own domain to be displayed in a shortened format
-     *   (e.g., Full Name), whereas email addresses coming from an external
-     *   domain will be displayed in an extended format (e.g., Full Name
-     *   (domain.com)). If this parameter is not specified, then the shortened
-     *   format will automatically be used.
-     * - `me`: The string that contains the current username. If it is
-     *   specified, then the email address containing the current username will
-     *   be replaced by the localized string "Me".
-     * - `lengthLimit`: The number of email addresses that you want to display
-     *   before an ellipse is added (e.g., 'From Joe, John and 5 others').<br/>
-     *   The default value is 2.
-     * - `truncateName`: When the username is available from the email address,
-     *   then you can specify if you want to truncate the full name. (e.g.,
-     *   'John S.' instead of 'John Smith').<br/>
-     *   The default value is `false`.
-     */
-    email: (value: string, companyDomain?: string, me?: string, lengthLimit?: number, truncateName?: boolean) => string;
-    /**
-     * Formats a clickable HTML link (`<a>`).
-     *
-     * - `href`: The link URI
-     * - `options`: The options to use (see {@link IAnchorUtilsOptions})
-     */
-    anchor: (href: string, options?: IAnchorUtilsOptions) => string;
-    /**
-     * Formats an HTML image tag (`<img>`).
-     *
-     * - `src`: The image source URI
-     * - `options`: The options to use (see {@link IImageUtilsOptions})
-     */
-    image: (src: string, options?: IImageUtilsOptions) => string;
-    /**
-     * Formats an HTML image tag (`<img>`), and automatically uses the result
-     * object to query the REST API to get the thumbnail for this result. For
-     * example, this can be used to great effect when designing a template
-     * showing users or preview of files.
-     * - `result`: The current result object inside your template. In
-     *   underscore, it is referenced as `obj`. Optional, by default the result
-     *   will be resolved automatically from your current template function (
-     *   Meaning the nearest result in the current call stack execution inside
-     *   your template)
-     * - `endpoint`: Optional. The name of the endpoint to use for your
-     *   thumbnail. Default is default.
-     * - `options`: The options to use (see {@link IImageUtilsOptions}).
-     */
-    thumbnail: (result?: IQueryResult, endpoint?: string, options?: IImageUtilsOptions) => string;
-    /**
-     * Generates an icon based on the file type of the current result. The icon
-     * will be contained inside a `<span>` element with the appropriate CSS
-     * class.
-     *
-     * - `result`: The current result object inside your template. In
-     *   underscore, it is referenced as `obj`. *Optional*, by default the result
-     *   will be resolved automatically from your current template function (
-     *   Meaning the nearest result in the current call stack execution inside
-     *   your template)
-     * - `options`: The options to use (see {@link IIconOptions}).
-     */
-    fromFileTypeToIcon: (result?: IQueryResult, options?: IIconOptions) => string;
-    /**
-     * Loads a partial template in the current template, by passing the ID of
-     * the template to load, the condition for which this template should be
-     * loaded, and the context object (the object that the loaded template will
-     * use as its data). By default, the context object will be the same as the
-     * template that called this helper function. So, for example, in a
-     * ResultList Component, the contextObject would, by default, be the Query
-     * Results.
-     *
-     * - `templateId`: the ID of the template to load.
-     * - `condition`: The boolean condition to determine if this template should
-     *   load for this result set. Most of the time this would be a condition of
-     *   the type if raw.somefield == "something".
-     * - `contextObject`: The object that should be used by the loaded template
-     *   as its contextObject.
-     */
-    loadTemplate: (templateId: string, condition?: boolean, contextObject?: any) => string;
-=======
-  currency: (content: any, options?: ICurrencyToStringOptions) => string;
-  /**
-   * Formats a date value to a date and time string using options suitable for
-   * email dates
-   *
-   * - `value`: The Date value to format.
-   * - `options`: The options to use (see IDateToStringOptions).
-   */
-  emailDateTime: (content: any, options?: IDateToStringOptions) => string;
-  /**
-   * Renders one or several email values in `mailto:` hyperlinks.
-   *
-   * - `value`: The string that contains a list of semicolon-separated email
-   *   values. When multiple values are passed, each value is displayed in a
-   *   separate hyperlink.
-   * - `companyDomain`: The string that contains your own domain (e.g.,
-   *   coveo.com). When specified, this parameter allows email addresses
-   *   coming from your own domain to be displayed in a shortened format
-   *   (e.g., Full Name), whereas email addresses coming from an external
-   *   domain will be displayed in an extended format (e.g., Full Name
-   *   (domain.com)). If this parameter is not specified, then the shortened
-   *   format will automatically be used.
-   * - `me`: The string that contains the current username. If it is
-   *   specified, then the email address containing the current username will
-   *   be replaced by the localized string "Me".
-   * - `lengthLimit`: The number of email addresses that you want to display
-   *   before an ellipse is added (e.g., 'From Joe, John and 5 others').<br/>
-   *   The default value is 2.
-   * - `truncateName`: When the username is available from the email address,
-   *   then you can specify if you want to truncate the full name. (e.g.,
-   *   'John S.' instead of 'John Smith').<br/>
-   *   The default value is `false`.
-   */
-  email: (value: string, companyDomain?: string, me?: string, lengthLimit?: number, truncateName?: boolean) => string;
-  /**
-   * Formats a clickable HTML link (`<a>`).
-   *
-   * - `href`: The link URI
-   * - `options`: The options to use (see {@link IAnchorUtilsOptions})
-   */
-  anchor: (href: string, options?: IAnchorUtilsOptions) => string;
-  /**
-   * Formats an HTML image tag (`<img>`).
-   *
-   * - `src`: The image source URI
-   * - `options`: The options to use (see {@link IImageUtilsOptions})
-   */
-  image: (src: string, options?: IImageUtilsOptions) => string;
-  /**
-   * Formats an HTML image tag (`<img>`), and automatically uses the result
-   * object to query the REST API to get the thumbnail for this result. For
-   * example, this can be used to great effect when designing a template
-   * showing users or preview of files.
-   * - `result`: The current result object inside your template. In
-   *   underscore, it is referenced as `obj`. Optional, by default the result
-   *   will be resolved automatically from your current template function (
-   *   Meaning the nearest result in the current call stack execution inside
-   *   your template)
-   * - `endpoint`: Optional. The name of the endpoint to use for your
-   *   thumbnail. Default is default.
-   * - `options`: The options to use (see {@link IImageUtilsOptions}).
-   */
-  thumbnail: (result?: IQueryResult, endpoint?: string, options?: IImageUtilsOptions) => string;
-  /**
-   * Generates an icon based on the file type of the current result. The icon
-   * will be contained inside a `<span>` element with the appropriate CSS
-   * class.
-   *
-   * - `result`: The current result object inside your template. In
-   *   underscore, it is referenced as `obj`. *Optional*, by default the result
-   *   will be resolved automatically from your current template function (
-   *   Meaning the nearest result in the current call stack execution inside
-   *   your template)
-   * - `options`: The options to use (see {@link IIconOptions}).
-   */
-  fromFileTypeToIcon: (result?: IQueryResult, options?: IIconOptions) => string;
-  /**
-   * Loads a partial template in the current template, by passing the ID of
-   * the template to load, the condition for which this template should be
-   * loaded, and the context object (the object that the loaded template will
-   * use as its data). By default, the context object will be the same as the
-   * template that called this helper function. So, for example, in a
-   * ResultList Component, the contextObject would, by default, be the Query
-   * Results.
-   *
-   * - `templateId`: the ID of the template to load.
-   * - `condition`: The boolean condition to determine if this template should
-   *   load for this result set. Most of the time this would be a condition of
-   *   the type if raw.somefield == "something".
-   * - `contextObject`: The object that should be used by the loaded template
-   *   as its contextObject.
-   */
-  loadTemplate: (templateId: string, condition?: boolean, contextObject?: any) => string;
-}
-
-export class CoreHelpers{
-  public constructor(){
-    
->>>>>>> 9e76ea3a
-  }
-}
-
-TemplateHelpers.registerFieldHelper('javascriptEncode', (value: string) => {
-  return Utils.exists(value) ? StringUtils.javascriptEncode(value) : undefined;
-});
-
-TemplateHelpers.registerTemplateHelper('shorten', (content: string, length: number, highlights?: IHighlight[], cssClass?: string) => {
-  var strAndHoles = StringAndHoles.shortenString(content, length, '...');
-
-  if (Utils.exists(highlights)) {
-    return HighlightUtils.highlightString(strAndHoles.value, highlights, strAndHoles.holes, cssClass || 'highlight');
-  } else {
-    return strAndHoles.value;
-  }
-});
-
-TemplateHelpers.registerTemplateHelper('shortenPath', (content: string, length: number, highlights?: IHighlight[], cssClass?: string) => {
-  var strAndHoles = StringAndHoles.shortenPath(content, length);
-
-  if (Utils.exists(highlights)) {
-    return HighlightUtils.highlightString(strAndHoles.value, highlights, strAndHoles.holes, cssClass || 'highlight');
-  } else {
-    return strAndHoles.value;
-  }
-});
-
-TemplateHelpers.registerTemplateHelper('shortenUri', (content: string, length: number, highlights?: IHighlight[], cssClass?: string) => {
-  var strAndHoles = StringAndHoles.shortenUri(content, length);
-
-  if (Utils.exists(highlights)) {
-    return HighlightUtils.highlightString(strAndHoles.value, highlights, strAndHoles.holes, cssClass || 'highlight');
-  } else {
-    return strAndHoles.value;
-  }
-});
-
-TemplateHelpers.registerTemplateHelper('highlight', (content: string, highlights: IHighlight[], cssClass?: string) => {
-  if (Utils.exists(content)) {
-    if (Utils.exists(highlights)) {
-      return HighlightUtils.highlightString(content, highlights, null, cssClass || 'highlight');
-    } else {
-      return content;
-    }
-  } else {
-    return undefined;
-  }
-});
-
-TemplateHelpers.registerTemplateHelper('highlightStreamText', (content: string, termsToHighlight = resolveQueryResultFromCallStack().termsToHighlight, phrasesToHighlight = resolveQueryResultFromCallStack().phrasesToHighlight, opts?: IStreamHighlightOptions) => {
-  if (Utils.exists(content)) {
-    if (Utils.isNonEmptyArray(_.keys(termsToHighlight)) || Utils.isNonEmptyArray(_.keys(phrasesToHighlight))) {
-      return TemplateHelpers.getHelper('highlightStreamText')(content, termsToHighlight, phrasesToHighlight, opts)
-    } else {
-      return content;
-    }
-<<<<<<< HEAD
-  });
-
-  TemplateHelpers.registerFieldHelper('date', (value: any, options?: IDateToStringOptions) => {
-    return DateUtils.dateToString(DateUtils.convertFromJsonDateIfNeeded(value), options);
-  });
-
-  TemplateHelpers.registerFieldHelper('time', (value: any, options?: IDateToStringOptions) => {
-    return DateUtils.timeToString(DateUtils.convertFromJsonDateIfNeeded(value), options);
-  });
-
-  TemplateHelpers.registerFieldHelper('dateTime', (value: any, options?: IDateToStringOptions) => {
-    return DateUtils.dateTimeToString(DateUtils.convertFromJsonDateIfNeeded(value), options);
-  });
-
-  TemplateHelpers.registerFieldHelper('emailDateTime', (value: any, options?: IDateToStringOptions) => {
-    var defaultOptions = <IDateToStringOptions>{};
-    defaultOptions.includeTimeIfThisWeek = true;
-    var optionsToUse = <IDateToStringOptions>$.extend({}, defaultOptions, options);
-    return value ? DateUtils.dateTimeToString(DateUtils.convertFromJsonDateIfNeeded(value), optionsToUse) : undefined;
-  });
-
-  TemplateHelpers.registerFieldHelper('currency', (value: any, options?: ICurrencyToStringOptions) => {
-    return CurrencyUtils.currencyToString(value, options);
-  });
-
-  TemplateHelpers.registerFieldHelper('timeSpan', (value: any, options: TimeSpanUtilsOptions = { isMilliseconds: false }) => {
-    return new TimeSpan(value, options.isMilliseconds).getHHMMSS();
-  });
-
-  TemplateHelpers.registerFieldHelper('email', (value: any, ...args: any[]) => {
-    // support old arguments (value: any, companyDomain: string, me: string, lengthLimit = 2, truncateName = false)
-    var companyDomain: string;
-    var me: string;
-    var lengthLimit: number;
-    var truncateName: boolean;
-    if (_.isObject(args[0])) {
-      companyDomain = args[0]['companyDomain'];
-      me = args[0]['me'];
-      lengthLimit = args[0]['lengthLimit'];
-      truncateName = args[0]['truncateName'];
-=======
-  } else {
-    return undefined;
-  }
-});
-
-TemplateHelpers.registerTemplateHelper('highlightStreamHTML', (content: string, termsToHighlight = resolveQueryResultFromCallStack().termsToHighlight, phrasesToHighlight = resolveQueryResultFromCallStack().phrasesToHighlight, opts?: IStreamHighlightOptions) => {
-  if (Utils.exists(content)) {
-    if (Utils.isNonEmptyArray(termsToHighlight)) {
-      return TemplateHelpers.getHelper('highlightStreamHTML')(content, termsToHighlight, phrasesToHighlight, opts)
->>>>>>> 9e76ea3a
-    } else {
-      return content;
-    }
-  } else {
-    return undefined;
-  }
-});
-
-TemplateHelpers.registerFieldHelper('number', (value: any, options?: any) => {
-  var numberValue = Number(value)
-  if (Utils.exists(value)) {
-    if (_.isString(options)) {
-      return StringUtils.htmlEncode(Globalize.format(numberValue, <string>options));
-    } else {
-      return StringUtils.htmlEncode(numberValue.toString());
-    }
-  } else {
-    return undefined;
-  }
-});
-
-TemplateHelpers.registerFieldHelper('date', (value: any, options?: IDateToStringOptions) => {
-  return DateUtils.dateToString(DateUtils.convertFromJsonDateIfNeeded(value), options);
-});
-
-TemplateHelpers.registerFieldHelper('time', (value: any, options?: IDateToStringOptions) => {
-  return DateUtils.timeToString(DateUtils.convertFromJsonDateIfNeeded(value), options);
-});
-
-TemplateHelpers.registerFieldHelper('dateTime', (value: any, options?: IDateToStringOptions) => {
-  return DateUtils.dateTimeToString(DateUtils.convertFromJsonDateIfNeeded(value), options);
-});
-
-TemplateHelpers.registerFieldHelper('emailDateTime', (value: any, options?: IDateToStringOptions) => {
-  var defaultOptions = <IDateToStringOptions>{};
-  defaultOptions.includeTimeIfThisWeek = true;
-  var optionsToUse = <IDateToStringOptions>_.extend(options, defaultOptions);
-  return value ? DateUtils.dateTimeToString(DateUtils.convertFromJsonDateIfNeeded(value), optionsToUse) : undefined;
-});
-
-TemplateHelpers.registerFieldHelper('currency', (value: any, options?: ICurrencyToStringOptions) => {
-  return CurrencyUtils.currencyToString(value, options);
-});
-
-TemplateHelpers.registerFieldHelper('timeSpan', (value: any, options: TimeSpanUtilsOptions = {isMilliseconds: false})=> {
-  return new TimeSpan(value, options.isMilliseconds).getHHMMSS();
-});
-
-TemplateHelpers.registerFieldHelper('email', (value: any, ...args: any[]) => {
-  // support old arguments (value: any, companyDomain: string, me: string, lengthLimit = 2, truncateName = false)
-  var companyDomain: string;
-  var me: string;
-  var lengthLimit: number;
-  var truncateName: boolean;
-  if (_.isObject(args[0])) {
-    companyDomain = args[0]['companyDomain'];
-    me = args[0]['me'];
-    lengthLimit = args[0]['lengthLimit'];
-    truncateName = args[0]['truncateName'];
-  } else {
-    companyDomain = args[0];
-    me = args[1];
-    lengthLimit = args[2];
-    truncateName = args[3];
-  }
-  if (lengthLimit == undefined) {
-    lengthLimit = 2;
-  }
-  if (truncateName == undefined) {
-    truncateName = false;
-  }
-  if (_.isString(value)) {
-    var listOfAddresses = EmailUtils.splitSemicolonSeparatedListOfEmailAddresses(<string>value);
-    return EmailUtils.emailAddressesToHyperlinks(listOfAddresses, companyDomain, me, lengthLimit, truncateName);
-  } else if (_.isArray(value)) {
-    return EmailUtils.emailAddressesToHyperlinks(<string[]>value, companyDomain, me, lengthLimit, truncateName);
-  } else {
-    return undefined;
-  }
-});
-
-<<<<<<< HEAD
-  TemplateHelpers.registerTemplateHelper('thumbnail', (result: IQueryResult = resolveQueryResultFromCallStack(), endpoint: string = "default", options?: IImageUtilsOptions) => {
-    if (QueryUtils.hasThumbnail(result)) {
-      return ImageUtils.buildImageFromResult(result, Coveo.SearchEndpoint.endpoints[endpoint], options);
-    }
-  });
-
-  TemplateHelpers.registerTemplateHelper('fromFileTypeToIcon', (result: IQueryResult = resolveQueryResultFromCallStack(), options: IIconOptions = {}) => {
-    return Icon.createIcon(result, options).outerHTML;
-  });
-
-  TemplateHelpers.registerTemplateHelper('attrEncode', (value: string) => {
-    return ('' + value)/* Forces the conversion to string. */
-      .replace(/&/g, '&amp;')/* This MUST be the 1st replacement. */
-      .replace(/'/g, '&apos;')/* The 4 other predefined entities, required. */
-      .replace(/"/g, '&quot;')
-      .replace(/</g, '&lt;')
-      .replace(/>/g, '&gt;')
-  });
-
-  TemplateHelpers.registerTemplateHelper('templateFields', (result: IQueryResult = resolveQueryResultFromCallStack()) => {
-    var rows: string[] = [];
-    if (result.fields != null) {
-      _.forEach(result.fields, (tableField: any) => {
-        var tr = $(document.createElement('tr'));
-        _.forEach(tableField, (value: any, key: string) => {
-          if (_.isObject(value)) {
-            tr.attr(ComponentOptions.attrNameFromName(key), JSON.stringify(value));
-          } else {
-            tr.attr(ComponentOptions.attrNameFromName(key), value);
-          }
-        });
-        return rows.push(tr.get(0).outerHTML);
-      });
-    }
-    return rows.join('');
-  }
-  );
-
-  TemplateHelpers.registerTemplateHelper('loadTemplates', (templatesToLoad: { [id: string]: any }, once = true) => {
-    var ret = "";
-    var data = resolveQueryResultFromCallStack();
-    var atLeastOneWasLoaded = false;
-    var toLoad = templatesToLoad;
-    var defaultTmpl;
-    _.each(templatesToLoad, (value, key?, obj?) => {
-      if (value == "default") {
-        defaultTmpl = key;
-      }
-=======
-TemplateHelpers.registerTemplateHelper("excessEmailToggle", (target: HTMLElement) => {
-  $$(target).removeClass("coveo-active");
-  if ($$(target).hasClass("coveo-emails-excess-collapsed")) {
-    _.each($$(target).siblings(".coveo-emails-excess-expanded"), (sibling)=>{
-      $$(sibling).addClass("coveo-active");
->>>>>>> 9e76ea3a
-    })
-  } else if ($$(target).hasClass("coveo-hide-expanded")) {
-    $$(target.parentElement).addClass("coveo-inactive");
-    _.each($$(target.parentElement).siblings(".coveo-emails-excess-collapsed"), (sibling)=>{
-      $$(sibling).addClass("coveo-active");
-    })
-  }
-  return undefined;
-})
-
-TemplateHelpers.registerFieldHelper('anchor', (href: string, options?: IAnchorUtilsOptions) => {
-  return AnchorUtils.buildAnchor(href, options);
-});
-
-<<<<<<< HEAD
-  TemplateHelpers.registerFieldHelper('size', (value: any, options?: { base?: number; presision?: number; }) => {
-    var size = Number(value);
-    var presision = (options != null && options.presision != null ? options.presision : 2);
-    var base = (options != null && options.base != null ? options.base : 0);
-    while (size > 1024 && base + 1 < byteMeasure.length) {
-      size /= 1024;
-      base++;
-    }
-    size = Math.floor(size * Math.pow(10, presision)) / Math.pow(10, presision);
-    return size + ' ' + byteMeasure[base];
-  });
-=======
-TemplateHelpers.registerFieldHelper('image', (src: string, options?: IImageUtilsOptions) => {
-  return ImageUtils.buildImage(src, options);
-});
->>>>>>> 9e76ea3a
-
-TemplateHelpers.registerTemplateHelper('thumbnail', (result: IQueryResult = resolveQueryResultFromCallStack(), endpoint: string = "default", options?: IImageUtilsOptions) => {
-  if (QueryUtils.hasThumbnail(result)) {
-    return ImageUtils.buildImageFromResult(result, SearchEndpoint.endpoints[endpoint], options);
-  }
-});
-
-TemplateHelpers.registerTemplateHelper('fromFileTypeToIcon', (result: IQueryResult = resolveQueryResultFromCallStack(), options: IIconOptions = {}) => {
-  return Icon.createIcon(result, options).outerHTML;
-});
-
-TemplateHelpers.registerTemplateHelper('attrEncode', (value: string) => {
-  return ('' + value)/* Forces the conversion to string. */
-      .replace(/&/g, '&amp;')/* This MUST be the 1st replacement. */
-      .replace(/'/g, '&apos;')/* The 4 other predefined entities, required. */
-      .replace(/"/g, '&quot;')
-      .replace(/</g, '&lt;')
-      .replace(/>/g, '&gt;')
-});
-
-TemplateHelpers.registerTemplateHelper('templateFields', (result: IQueryResult = resolveQueryResultFromCallStack()) => {
-      var rows: string[] = [];
-      if (result.fields != null) {
-        _.forEach(result.fields, (tableField: any)=> {
-          var tr = $$('tr');
-          _.forEach(tableField, (value: any, key: string)=> {
-            if (_.isObject(value)) {
-              tr.setAttribute(ComponentOptions.attrNameFromName(key), JSON.stringify(value));
-            } else {
-              tr.setAttribute(ComponentOptions.attrNameFromName(key), value);
-            }
-          });
-          return rows.push(tr.el.outerHTML);
-        });
-      }
-      return rows.join('');
-    }
-);
-
-TemplateHelpers.registerTemplateHelper('loadTemplates', (templatesToLoad: { [id: string]: any }, once = true) => {
-  var ret = "";
-  var data = resolveQueryResultFromCallStack();
-  var atLeastOneWasLoaded = false;
-  var toLoad = templatesToLoad;
-  var defaultTmpl;
-  _.each(templatesToLoad, (value, key?, obj?) => {
-    if (value == "default") {
-      defaultTmpl = key;
-    }
-  })
-  if (defaultTmpl != undefined) {
-    toLoad = _.omit(templatesToLoad, defaultTmpl)
-  }
-  _.each(toLoad, (condition, id?, obj?) => {
-    if (!atLeastOneWasLoaded || !once) {
-      atLeastOneWasLoaded = atLeastOneWasLoaded || condition;
-      ret += TemplateHelpers.getHelper("loadTemplate")(id, condition, data);
-    }
-  })
-  if (!atLeastOneWasLoaded && defaultTmpl != undefined) {
-    ret += TemplateHelpers.getHelper("loadTemplate")(defaultTmpl, true, data);
-  }
-  return ret;
-})
-
-var byteMeasure = ['B', 'KB', 'MB', 'GB', 'TB', 'PB', 'EB'];
-
-TemplateHelpers.registerFieldHelper('size', (value: any, options?: {base?:number; presision?:number;}) => {
-  var size = Number(value);
-  var presision = (options != null && options.presision != null ? options.presision : 2);
-  var base = (options != null && options.base != null ? options.base : 0);
-  while (size > 1024 && base + 1 < byteMeasure.length) {
-    size /= 1024;
-    base++;
-  }
-  size = Math.floor(size * Math.pow(10, presision)) / Math.pow(10, presision);
-  return size + ' ' + byteMeasure[base];
-});
-
-TemplateHelpers.registerTemplateHelper('loadTemplate', (id: string, condition: boolean = true, data?: any) => {
-  if (Utils.isNullOrUndefined(data)) {
-    data = resolveQueryResultFromCallStack();
-  }
-  if (condition) {
-    return TemplateCache.getTemplate(id).instantiateToString(data, false);
-  }
-  return "";
-});
-
-TemplateHelpers.registerTemplateHelper('encodeCarriageReturn', (data: string) => {
-  if (Utils.isNullOrUndefined(data)) {
-    return undefined;
-  } else {
-    return StringUtils.encodeCarriageReturn(data);
-  }
-});
-
-TemplateHelpers.registerTemplateHelper('isMobileDevice', () => {
-  return DeviceUtils.isMobileDevice() ? DeviceUtils.getDeviceName() : null;
-});
-
-function resolveQueryResultFromCallStack() {
-  var calledBy = arguments.callee.caller;
-  var queryResult: IQueryResult = calledBy.arguments[0];
-  var numOfCall = 0;
-  while (calledBy != undefined && (queryResult == undefined || queryResult.uri == undefined) && numOfCall < 100) {
-    queryResult = calledBy.arguments[0];
-    calledBy = calledBy.caller;
-    numOfCall++;
-  }
-  return queryResult;
-}
+import {TemplateHelpers} from './TemplateHelpers'
+import {ComponentOptions} from '../Base/ComponentOptions'
+import {IHighlight, IHighlightPhrase, IHighlightTerm} from '../../rest/Highlight'
+import {HighlightUtils, StringAndHoles} from '../../utils/HighlightUtils'
+import {IStreamHighlightOptions} from '../../utils/StreamHighlightUtils'
+import {IDateToStringOptions, DateUtils} from '../../utils/DateUtils'
+import {ICurrencyToStringOptions, CurrencyUtils} from '../../utils/CurrencyUtils'
+import {IAnchorUtilsOptions, IImageUtilsOptions, AnchorUtils, ImageUtils} from '../../utils/HtmlUtils'
+import {IQueryResult} from '../../rest/QueryResult'
+import {IIconOptions, Icon} from '../Icon/Icon'
+import {Utils} from '../../utils/Utils'
+import {StringUtils} from '../../utils/StringUtils'
+import {TimeSpan, TimeSpanUtilsOptions} from '../../utils/TimeSpanUtils'
+import {EmailUtils} from '../../utils/EmailUtils'
+import {QueryUtils} from '../../utils/QueryUtils'
+import {DeviceUtils} from '../../utils/DeviceUtils'
+import {TemplateCache} from './TemplateCache'
+import {$$} from '../../utils/Dom'
+import {SearchEndpoint} from '../../rest/SearchEndpoint'
+import _ = require('underscore');
+
+/**
+ * The core template helpers provided by default.
+ *
+ * Example usage (using Underscore templating):
+ *
+ * ```
+ * <%= helperName(argument1, argument2) %>
+ * ```
+ */
+export interface ICoreHelpers {
+  /**
+   * Shortens a string so that its length does not exceed a specific number of
+   * characters. An ellipsis is appended to the string if it exceeds the
+   * maximum length.
+   *
+   * - `value`: The string to shorten.
+   * - `length`: The maximum length of the resulting string.
+   * - `highlights`: Optional. If provided, the string will be highlighted
+   *   using this highlight information.
+   * - `cssClass`: Optional. When highlighting, the name of the CSS class to use.
+   */
+  shorten: (content: string, length: number, highlights?: IHighlight[], cssClass?: string) => string;
+  /**
+   * Shortens a string using an algorithm suitable for file paths. The helper
+   * will insert an ellipsis in the string where text has been removed when
+   * the path exceeds the maximum length.
+   *
+   * - `value`: The path to shorten.
+   * - `length`: The maximum length of the resulting string.
+   * - `highlights`: Optional. If provided, the string will be highlighted using
+   *   this highlight information.
+   * - `cssClass`: Optional. When highlighting, the name of the CSS class to use.
+   */
+  shortenPath: (content: string, length: number, highlights?: IHighlight[], cssClass?: string) => string;
+  /**
+   * Shortens a string using an algorithm suitable for URIs. The helper will
+   * insert an ellipsis in the string where text has been removed when the URI
+   * exceeds the maximum length.
+   *
+   * - `value`: The URI to shorten.
+   * - `length`: The maximum length of the resulting string.
+   * - `highlights`: Optional. If provided, the string will be highlighted
+   *   using this highlight information.
+   * - `cssClass`: Optional. When highlighting, the name of the CSS class to use.
+   */
+  shortenUri: (content: string, length: number, highlights?: IHighlight[], cssClass?: string) => string;
+  /**
+   * Highlights a string using the provided highlight information.
+   *
+   * - `highlights`: The highlight information to use.
+   * - `cssClass`: Optional. The name of the CSS class to use for highlighting.
+   */
+  highlight:  (content: string, highlights?: IHighlight[], cssClass?: string) => string;
+  /**
+   * This helper highlights the provided terms in a given string.<br/>
+   * By default, the terms to highlight are the current query and the
+   * associated stemming words from the index.
+   *
+   * - `content`: The string content to highlight
+   * - `termsToHighlight`: The terms to highlight (see {@link IHighlightTerm})
+   * - `phraseToHighlight`: The phrases to highlight (see {@link IHighlightPhrase})
+   * - `options`: Optional. The options defined below as {@link IStreamHighlightOptions}
+   */
+  highlightStreamText: (content: string,
+                        termsToHighlight: IHighlightTerm,
+                        phrasesToHighlight: IHighlightPhrase,
+                        options?: IStreamHighlightOptions) => string;
+  /**
+   * This helper operates exactly like the {@link highlightStreamText} helper, except
+   * that it should be used to highlight HTML content. The helper takes care
+   * of not highlighting the HTML markup.
+   *
+   * - `content`: The string content to highlight
+   * - `termsToHighlight`: The terms to highlight (see {@link IHighlightTerm})
+   * - `phraseToHighlight`: The phrases to highlight (see {@link IHighlightPhrase})
+   * - `options`: Optional. The options defined below as {@link IStreamHighlightOptions}
+   */
+  highlightStreamHTML: (content: string,
+                        termsToHighlight: IHighlightTerm,
+                        phrasesToHighlight: IHighlightPhrase,
+                        options?: IStreamHighlightOptions) => string;
+  /**
+   * Formats a numeric value using the format string.
+   *
+   * - `value`: The numeric value to format.
+   * - `format`: The format string to use. The options available are defined by
+   *   the [Globalize](https://github.com/klaaspieter/jquery-global#numbers) library.
+   */
+      number: (content: string, format: string) => string;
+  /**
+   * Formats a date value to a date-only string using the specified options.
+   *
+   * - `value`: The Date value to format.
+   * - `options`: The options to use (see IDateToStringOptions).
+   */
+  date: (content: any, options?: IDateToStringOptions) => string;
+  /**
+   * Formats a date value to a time-only string using the sepcified options.
+   *
+   * - `value`: The Date value to format.
+   * - `options`: The options to use (see IDateToStringOptions).
+   */
+  time: (content: any, options?: IDateToStringOptions) => string;
+  /**
+   * Formats a date value to a date and time string using the specified
+   * options.
+   *
+   * - `value`: The Date value to format.
+   * - `options`: The options to use (see IDateToStringOptions).
+   */
+  dateTime: (content: any, options?: IDateToStringOptions) => string;
+  /**
+   * Formats a currency value to a string using the specified options.
+   *
+   * - `value`: The number value to format.
+   * - `options`: The options to use (see ICurrencyToStringOptions).
+   */
+  currency: (content: any, options?: ICurrencyToStringOptions) => string;
+  /**
+   * Formats a date value to a date and time string using options suitable for
+   * email dates
+   *
+   * - `value`: The Date value to format.
+   * - `options`: The options to use (see IDateToStringOptions).
+   */
+  emailDateTime: (content: any, options?: IDateToStringOptions) => string;
+  /**
+   * Renders one or several email values in `mailto:` hyperlinks.
+   *
+   * - `value`: The string that contains a list of semicolon-separated email
+   *   values. When multiple values are passed, each value is displayed in a
+   *   separate hyperlink.
+   * - `companyDomain`: The string that contains your own domain (e.g.,
+   *   coveo.com). When specified, this parameter allows email addresses
+   *   coming from your own domain to be displayed in a shortened format
+   *   (e.g., Full Name), whereas email addresses coming from an external
+   *   domain will be displayed in an extended format (e.g., Full Name
+   *   (domain.com)). If this parameter is not specified, then the shortened
+   *   format will automatically be used.
+   * - `me`: The string that contains the current username. If it is
+   *   specified, then the email address containing the current username will
+   *   be replaced by the localized string "Me".
+   * - `lengthLimit`: The number of email addresses that you want to display
+   *   before an ellipse is added (e.g., 'From Joe, John and 5 others').<br/>
+   *   The default value is 2.
+   * - `truncateName`: When the username is available from the email address,
+   *   then you can specify if you want to truncate the full name. (e.g.,
+   *   'John S.' instead of 'John Smith').<br/>
+   *   The default value is `false`.
+   */
+  email: (value: string, companyDomain?: string, me?: string, lengthLimit?: number, truncateName?: boolean) => string;
+  /**
+   * Formats a clickable HTML link (`<a>`).
+   *
+   * - `href`: The link URI
+   * - `options`: The options to use (see {@link IAnchorUtilsOptions})
+   */
+  anchor: (href: string, options?: IAnchorUtilsOptions) => string;
+  /**
+   * Formats an HTML image tag (`<img>`).
+   *
+   * - `src`: The image source URI
+   * - `options`: The options to use (see {@link IImageUtilsOptions})
+   */
+  image: (src: string, options?: IImageUtilsOptions) => string;
+  /**
+   * Formats an HTML image tag (`<img>`), and automatically uses the result
+   * object to query the REST API to get the thumbnail for this result. For
+   * example, this can be used to great effect when designing a template
+   * showing users or preview of files.
+   * - `result`: The current result object inside your template. In
+   *   underscore, it is referenced as `obj`. Optional, by default the result
+   *   will be resolved automatically from your current template function (
+   *   Meaning the nearest result in the current call stack execution inside
+   *   your template)
+   * - `endpoint`: Optional. The name of the endpoint to use for your
+   *   thumbnail. Default is default.
+   * - `options`: The options to use (see {@link IImageUtilsOptions}).
+   */
+  thumbnail: (result?: IQueryResult, endpoint?: string, options?: IImageUtilsOptions) => string;
+  /**
+   * Generates an icon based on the file type of the current result. The icon
+   * will be contained inside a `<span>` element with the appropriate CSS
+   * class.
+   *
+   * - `result`: The current result object inside your template. In
+   *   underscore, it is referenced as `obj`. *Optional*, by default the result
+   *   will be resolved automatically from your current template function (
+   *   Meaning the nearest result in the current call stack execution inside
+   *   your template)
+   * - `options`: The options to use (see {@link IIconOptions}).
+   */
+  fromFileTypeToIcon: (result?: IQueryResult, options?: IIconOptions) => string;
+  /**
+   * Loads a partial template in the current template, by passing the ID of
+   * the template to load, the condition for which this template should be
+   * loaded, and the context object (the object that the loaded template will
+   * use as its data). By default, the context object will be the same as the
+   * template that called this helper function. So, for example, in a
+   * ResultList Component, the contextObject would, by default, be the Query
+   * Results.
+   *
+   * - `templateId`: the ID of the template to load.
+   * - `condition`: The boolean condition to determine if this template should
+   *   load for this result set. Most of the time this would be a condition of
+   *   the type if raw.somefield == "something".
+   * - `contextObject`: The object that should be used by the loaded template
+   *   as its contextObject.
+   */
+  loadTemplate: (templateId: string, condition?: boolean, contextObject?: any) => string;
+}
+
+export class CoreHelpers{
+  public constructor(){
+    
+  }
+}
+
+TemplateHelpers.registerFieldHelper('javascriptEncode', (value: string) => {
+  return Utils.exists(value) ? StringUtils.javascriptEncode(value) : undefined;
+});
+
+TemplateHelpers.registerTemplateHelper('shorten', (content: string, length: number, highlights?: IHighlight[], cssClass?: string) => {
+  var strAndHoles = StringAndHoles.shortenString(content, length, '...');
+
+  if (Utils.exists(highlights)) {
+    return HighlightUtils.highlightString(strAndHoles.value, highlights, strAndHoles.holes, cssClass || 'highlight');
+  } else {
+    return strAndHoles.value;
+  }
+});
+
+TemplateHelpers.registerTemplateHelper('shortenPath', (content: string, length: number, highlights?: IHighlight[], cssClass?: string) => {
+  var strAndHoles = StringAndHoles.shortenPath(content, length);
+
+  if (Utils.exists(highlights)) {
+    return HighlightUtils.highlightString(strAndHoles.value, highlights, strAndHoles.holes, cssClass || 'highlight');
+  } else {
+    return strAndHoles.value;
+  }
+});
+
+TemplateHelpers.registerTemplateHelper('shortenUri', (content: string, length: number, highlights?: IHighlight[], cssClass?: string) => {
+  var strAndHoles = StringAndHoles.shortenUri(content, length);
+
+  if (Utils.exists(highlights)) {
+    return HighlightUtils.highlightString(strAndHoles.value, highlights, strAndHoles.holes, cssClass || 'highlight');
+  } else {
+    return strAndHoles.value;
+  }
+});
+
+TemplateHelpers.registerTemplateHelper('highlight', (content: string, highlights: IHighlight[], cssClass?: string) => {
+  if (Utils.exists(content)) {
+    if (Utils.exists(highlights)) {
+      return HighlightUtils.highlightString(content, highlights, null, cssClass || 'highlight');
+    } else {
+      return content;
+    }
+  } else {
+    return undefined;
+  }
+});
+
+TemplateHelpers.registerTemplateHelper('highlightStreamText', (content: string, termsToHighlight = resolveQueryResultFromCallStack().termsToHighlight, phrasesToHighlight = resolveQueryResultFromCallStack().phrasesToHighlight, opts?: IStreamHighlightOptions) => {
+  if (Utils.exists(content)) {
+    if (Utils.isNonEmptyArray(_.keys(termsToHighlight)) || Utils.isNonEmptyArray(_.keys(phrasesToHighlight))) {
+      return TemplateHelpers.getHelper('highlightStreamText')(content, termsToHighlight, phrasesToHighlight, opts)
+    } else {
+      return content;
+    }
+  } else {
+    return undefined;
+  }
+});
+
+TemplateHelpers.registerTemplateHelper('highlightStreamHTML', (content: string, termsToHighlight = resolveQueryResultFromCallStack().termsToHighlight, phrasesToHighlight = resolveQueryResultFromCallStack().phrasesToHighlight, opts?: IStreamHighlightOptions) => {
+  if (Utils.exists(content)) {
+    if (Utils.isNonEmptyArray(termsToHighlight)) {
+      return TemplateHelpers.getHelper('highlightStreamHTML')(content, termsToHighlight, phrasesToHighlight, opts)
+    } else {
+      return content;
+    }
+  } else {
+    return undefined;
+  }
+});
+
+TemplateHelpers.registerFieldHelper('number', (value: any, options?: any) => {
+  var numberValue = Number(value)
+  if (Utils.exists(value)) {
+    if (_.isString(options)) {
+      return StringUtils.htmlEncode(Globalize.format(numberValue, <string>options));
+    } else {
+      return StringUtils.htmlEncode(numberValue.toString());
+    }
+  } else {
+    return undefined;
+  }
+});
+
+TemplateHelpers.registerFieldHelper('date', (value: any, options?: IDateToStringOptions) => {
+  return DateUtils.dateToString(DateUtils.convertFromJsonDateIfNeeded(value), options);
+});
+
+TemplateHelpers.registerFieldHelper('time', (value: any, options?: IDateToStringOptions) => {
+  return DateUtils.timeToString(DateUtils.convertFromJsonDateIfNeeded(value), options);
+});
+
+TemplateHelpers.registerFieldHelper('dateTime', (value: any, options?: IDateToStringOptions) => {
+  return DateUtils.dateTimeToString(DateUtils.convertFromJsonDateIfNeeded(value), options);
+});
+
+TemplateHelpers.registerFieldHelper('emailDateTime', (value: any, options?: IDateToStringOptions) => {
+  var defaultOptions = <IDateToStringOptions>{};
+  defaultOptions.includeTimeIfThisWeek = true;
+  var optionsToUse = <IDateToStringOptions>_.extend(options, defaultOptions);
+  return value ? DateUtils.dateTimeToString(DateUtils.convertFromJsonDateIfNeeded(value), optionsToUse) : undefined;
+});
+
+TemplateHelpers.registerFieldHelper('currency', (value: any, options?: ICurrencyToStringOptions) => {
+  return CurrencyUtils.currencyToString(value, options);
+});
+
+TemplateHelpers.registerFieldHelper('timeSpan', (value: any, options: TimeSpanUtilsOptions = {isMilliseconds: false})=> {
+  return new TimeSpan(value, options.isMilliseconds).getHHMMSS();
+});
+
+TemplateHelpers.registerFieldHelper('email', (value: any, ...args: any[]) => {
+  // support old arguments (value: any, companyDomain: string, me: string, lengthLimit = 2, truncateName = false)
+  var companyDomain: string;
+  var me: string;
+  var lengthLimit: number;
+  var truncateName: boolean;
+  if (_.isObject(args[0])) {
+    companyDomain = args[0]['companyDomain'];
+    me = args[0]['me'];
+    lengthLimit = args[0]['lengthLimit'];
+    truncateName = args[0]['truncateName'];
+  } else {
+    companyDomain = args[0];
+    me = args[1];
+    lengthLimit = args[2];
+    truncateName = args[3];
+  }
+  if (lengthLimit == undefined) {
+    lengthLimit = 2;
+  }
+  if (truncateName == undefined) {
+    truncateName = false;
+  }
+  if (_.isString(value)) {
+    var listOfAddresses = EmailUtils.splitSemicolonSeparatedListOfEmailAddresses(<string>value);
+    return EmailUtils.emailAddressesToHyperlinks(listOfAddresses, companyDomain, me, lengthLimit, truncateName);
+  } else if (_.isArray(value)) {
+    return EmailUtils.emailAddressesToHyperlinks(<string[]>value, companyDomain, me, lengthLimit, truncateName);
+  } else {
+    return undefined;
+  }
+});
+
+TemplateHelpers.registerTemplateHelper("excessEmailToggle", (target: HTMLElement) => {
+  $$(target).removeClass("coveo-active");
+  if ($$(target).hasClass("coveo-emails-excess-collapsed")) {
+    _.each($$(target).siblings(".coveo-emails-excess-expanded"), (sibling)=>{
+      $$(sibling).addClass("coveo-active");
+    })
+  } else if ($$(target).hasClass("coveo-hide-expanded")) {
+    $$(target.parentElement).addClass("coveo-inactive");
+    _.each($$(target.parentElement).siblings(".coveo-emails-excess-collapsed"), (sibling)=>{
+      $$(sibling).addClass("coveo-active");
+    })
+  }
+  return undefined;
+})
+
+TemplateHelpers.registerFieldHelper('anchor', (href: string, options?: IAnchorUtilsOptions) => {
+  return AnchorUtils.buildAnchor(href, options);
+});
+
+TemplateHelpers.registerFieldHelper('image', (src: string, options?: IImageUtilsOptions) => {
+  return ImageUtils.buildImage(src, options);
+});
+
+TemplateHelpers.registerTemplateHelper('thumbnail', (result: IQueryResult = resolveQueryResultFromCallStack(), endpoint: string = "default", options?: IImageUtilsOptions) => {
+  if (QueryUtils.hasThumbnail(result)) {
+    return ImageUtils.buildImageFromResult(result, SearchEndpoint.endpoints[endpoint], options);
+  }
+});
+
+TemplateHelpers.registerTemplateHelper('fromFileTypeToIcon', (result: IQueryResult = resolveQueryResultFromCallStack(), options: IIconOptions = {}) => {
+  return Icon.createIcon(result, options).outerHTML;
+});
+
+TemplateHelpers.registerTemplateHelper('attrEncode', (value: string) => {
+  return ('' + value)/* Forces the conversion to string. */
+      .replace(/&/g, '&amp;')/* This MUST be the 1st replacement. */
+      .replace(/'/g, '&apos;')/* The 4 other predefined entities, required. */
+      .replace(/"/g, '&quot;')
+      .replace(/</g, '&lt;')
+      .replace(/>/g, '&gt;')
+});
+
+TemplateHelpers.registerTemplateHelper('templateFields', (result: IQueryResult = resolveQueryResultFromCallStack()) => {
+      var rows: string[] = [];
+      if (result.fields != null) {
+        _.forEach(result.fields, (tableField: any)=> {
+          var tr = $$('tr');
+          _.forEach(tableField, (value: any, key: string)=> {
+            if (_.isObject(value)) {
+              tr.setAttribute(ComponentOptions.attrNameFromName(key), JSON.stringify(value));
+            } else {
+              tr.setAttribute(ComponentOptions.attrNameFromName(key), value);
+            }
+          });
+          return rows.push(tr.el.outerHTML);
+        });
+      }
+      return rows.join('');
+    }
+);
+
+TemplateHelpers.registerTemplateHelper('loadTemplates', (templatesToLoad: { [id: string]: any }, once = true) => {
+  var ret = "";
+  var data = resolveQueryResultFromCallStack();
+  var atLeastOneWasLoaded = false;
+  var toLoad = templatesToLoad;
+  var defaultTmpl;
+  _.each(templatesToLoad, (value, key?, obj?) => {
+    if (value == "default") {
+      defaultTmpl = key;
+    }
+  })
+  if (defaultTmpl != undefined) {
+    toLoad = _.omit(templatesToLoad, defaultTmpl)
+  }
+  _.each(toLoad, (condition, id?, obj?) => {
+    if (!atLeastOneWasLoaded || !once) {
+      atLeastOneWasLoaded = atLeastOneWasLoaded || condition;
+      ret += TemplateHelpers.getHelper("loadTemplate")(id, condition, data);
+    }
+  })
+  if (!atLeastOneWasLoaded && defaultTmpl != undefined) {
+    ret += TemplateHelpers.getHelper("loadTemplate")(defaultTmpl, true, data);
+  }
+  return ret;
+})
+
+var byteMeasure = ['B', 'KB', 'MB', 'GB', 'TB', 'PB', 'EB'];
+
+TemplateHelpers.registerFieldHelper('size', (value: any, options?: {base?:number; presision?:number;}) => {
+  var size = Number(value);
+  var presision = (options != null && options.presision != null ? options.presision : 2);
+  var base = (options != null && options.base != null ? options.base : 0);
+  while (size > 1024 && base + 1 < byteMeasure.length) {
+    size /= 1024;
+    base++;
+  }
+  size = Math.floor(size * Math.pow(10, presision)) / Math.pow(10, presision);
+  return size + ' ' + byteMeasure[base];
+});
+
+TemplateHelpers.registerTemplateHelper('loadTemplate', (id: string, condition: boolean = true, data?: any) => {
+  if (Utils.isNullOrUndefined(data)) {
+    data = resolveQueryResultFromCallStack();
+  }
+  if (condition) {
+    return TemplateCache.getTemplate(id).instantiateToString(data, false);
+  }
+  return "";
+});
+
+TemplateHelpers.registerTemplateHelper('encodeCarriageReturn', (data: string) => {
+  if (Utils.isNullOrUndefined(data)) {
+    return undefined;
+  } else {
+    return StringUtils.encodeCarriageReturn(data);
+  }
+});
+
+TemplateHelpers.registerTemplateHelper('isMobileDevice', () => {
+  return DeviceUtils.isMobileDevice() ? DeviceUtils.getDeviceName() : null;
+});
+
+function resolveQueryResultFromCallStack() {
+  var calledBy = arguments.callee.caller;
+  var queryResult: IQueryResult = calledBy.arguments[0];
+  var numOfCall = 0;
+  while (calledBy != undefined && (queryResult == undefined || queryResult.uri == undefined) && numOfCall < 100) {
+    queryResult = calledBy.arguments[0];
+    calledBy = calledBy.caller;
+    numOfCall++;
+  }
+  return queryResult;
+}