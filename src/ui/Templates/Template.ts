import {Logger} from '../../misc/Logger';
import {StringUtils} from '../../utils/StringUtils';
import {Initialization} from '../Base/Initialization';
import {htmlToDom, $$} from '../../utils/Dom';
<<<<<<< HEAD
import {BaseComponent} from "../Base/BaseComponent";
=======
import {BaseComponent} from '../Base/BaseComponent';
>>>>>>> c31d8ab3

export class Template {
  static getFieldFromString(text: string) {
    var fields: string[] = _.map(StringUtils.match(text, /(?:(?!\b@)@([a-z0-9]+(?:\.[a-z0-9]+)*\b))|\braw.([a-z0-9]+)|\braw\['([^']+)'\]|\braw\['([^']+)'\]/gi), (field) => {
      return field[1] || field[2] || field[3] || field[4] || null;
    });

    _.each(Initialization.getListOfRegisteredComponents(), (componentId: string) => {
      var componentFields = (<any>Initialization.getRegisteredComponent(componentId)).fields;
      if (componentFields != null && text.indexOf(BaseComponent.computeCssClassNameForType(componentId)) != -1) {
        fields = fields.concat(componentFields);
      }
    });

    return fields;
  }

  private logger: Logger = new Logger(this);

  constructor(public dataToString?: (object?: any) => string, public condition?: Function) {
  }

  instantiateToString(object?: any, checkCondition = true): string {
    if (this.dataToString && (!checkCondition || this.condition == null || this.condition(object))) {
      return this.dataToString(object);
    }
    return null;
  }

  instantiateToElement(object?: any, checkCondition = true): HTMLElement {
    var html = this.instantiateToString(object, checkCondition);
    if (html != null) {
      var element = <HTMLElement>htmlToDom(html);
      this.logger.trace('Instantiated result template', object, element);
      element['template'] = this;
      return element;
    }
    return null;
  }

  toHtmlElement(): HTMLElement {
    return null;
  }

  getFields(): string[] {
    return [];
  }

  getType() {
    return 'Template'
  }
}
<|MERGE_RESOLUTION|>--- conflicted
+++ resolved
@@ -1,61 +1,57 @@
-import {Logger} from '../../misc/Logger';
-import {StringUtils} from '../../utils/StringUtils';
-import {Initialization} from '../Base/Initialization';
-import {htmlToDom, $$} from '../../utils/Dom';
-<<<<<<< HEAD
-import {BaseComponent} from "../Base/BaseComponent";
-=======
-import {BaseComponent} from '../Base/BaseComponent';
->>>>>>> c31d8ab3
-
-export class Template {
-  static getFieldFromString(text: string) {
-    var fields: string[] = _.map(StringUtils.match(text, /(?:(?!\b@)@([a-z0-9]+(?:\.[a-z0-9]+)*\b))|\braw.([a-z0-9]+)|\braw\['([^']+)'\]|\braw\['([^']+)'\]/gi), (field) => {
-      return field[1] || field[2] || field[3] || field[4] || null;
-    });
-
-    _.each(Initialization.getListOfRegisteredComponents(), (componentId: string) => {
-      var componentFields = (<any>Initialization.getRegisteredComponent(componentId)).fields;
-      if (componentFields != null && text.indexOf(BaseComponent.computeCssClassNameForType(componentId)) != -1) {
-        fields = fields.concat(componentFields);
-      }
-    });
-
-    return fields;
-  }
-
-  private logger: Logger = new Logger(this);
-
-  constructor(public dataToString?: (object?: any) => string, public condition?: Function) {
-  }
-
-  instantiateToString(object?: any, checkCondition = true): string {
-    if (this.dataToString && (!checkCondition || this.condition == null || this.condition(object))) {
-      return this.dataToString(object);
-    }
-    return null;
-  }
-
-  instantiateToElement(object?: any, checkCondition = true): HTMLElement {
-    var html = this.instantiateToString(object, checkCondition);
-    if (html != null) {
-      var element = <HTMLElement>htmlToDom(html);
-      this.logger.trace('Instantiated result template', object, element);
-      element['template'] = this;
-      return element;
-    }
-    return null;
-  }
-
-  toHtmlElement(): HTMLElement {
-    return null;
-  }
-
-  getFields(): string[] {
-    return [];
-  }
-
-  getType() {
-    return 'Template'
-  }
-}
+import {Logger} from '../../misc/Logger';
+import {StringUtils} from '../../utils/StringUtils';
+import {Initialization} from '../Base/Initialization';
+import {htmlToDom, $$} from '../../utils/Dom';
+import {BaseComponent} from '../Base/BaseComponent';
+
+export class Template {
+  static getFieldFromString(text: string) {
+    var fields: string[] = _.map(StringUtils.match(text, /(?:(?!\b@)@([a-z0-9]+(?:\.[a-z0-9]+)*\b))|\braw.([a-z0-9]+)|\braw\['([^']+)'\]|\braw\['([^']+)'\]/gi), (field) => {
+      return field[1] || field[2] || field[3] || field[4] || null;
+    });
+
+    _.each(Initialization.getListOfRegisteredComponents(), (componentId: string) => {
+      var componentFields = (<any>Initialization.getRegisteredComponent(componentId)).fields;
+      if (componentFields != null && text.indexOf(BaseComponent.computeCssClassNameForType(componentId)) != -1) {
+        fields = fields.concat(componentFields);
+      }
+    });
+
+    return fields;
+  }
+
+  private logger: Logger = new Logger(this);
+
+  constructor(public dataToString?: (object?: any) => string, public condition?: Function) {
+  }
+
+  instantiateToString(object?: any, checkCondition = true): string {
+    if (this.dataToString && (!checkCondition || this.condition == null || this.condition(object))) {
+      return this.dataToString(object);
+    }
+    return null;
+  }
+
+  instantiateToElement(object?: any, checkCondition = true): HTMLElement {
+    var html = this.instantiateToString(object, checkCondition);
+    if (html != null) {
+      var element = <HTMLElement>htmlToDom(html);
+      this.logger.trace('Instantiated result template', object, element);
+      element['template'] = this;
+      return element;
+    }
+    return null;
+  }
+
+  toHtmlElement(): HTMLElement {
+    return null;
+  }
+
+  getFields(): string[] {
+    return [];
+  }
+
+  getType() {
+    return 'Template'
+  }
+}