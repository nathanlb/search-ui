--- conflicted
+++ resolved
@@ -1,4 +1,3 @@
-<<<<<<< HEAD
 import {Initialization} from '../Base/Initialization';
 import {Component} from '../Base/Component';
 import {IComponentBindings} from '../Base/ComponentBindings';
@@ -221,280 +220,6 @@
     }
 
     if (!_.isEmpty(this.lastQuery)) {
-      if (!this.options.enableQuerySyntax) {
-        args.queryBuilder.expression.add('<@- ' + this.lastQuery + ' -@>');
-      } else {
-        args.queryBuilder.expression.add(this.lastQuery);
-      }
-      if (this.options.enablePartialMatch) {
-        args.queryBuilder.enablePartialMatch = this.options.enablePartialMatch;
-        if (this.options.partialMatchKeywords) {
-          args.queryBuilder.partialMatchKeywords = this.options.partialMatchKeywords;
-        }
-        if (this.options.partialMatchThreshold) {
-          args.queryBuilder.partialMatchThreshold = this.options.partialMatchThreshold;
-        }
-      }
-
-      this.logger.trace('Adding query to QueryBuilder', this.lastQuery);
-    }
-  }
-
-  private triggerNewQuery(searchAsYouType: boolean): void {
-    clearTimeout(this.searchAsYouTypeTimeout);
-    let text = this.magicBox.getText();
-    if (this.lastQuery != text && text != null) {
-      this.lastQuery = text;
-      this.queryController.executeQuery({
-        searchAsYouType: searchAsYouType
-      });
-    }
-  }
-
-  private updateQueryState(): void {
-    this.queryStateModel.set(QueryStateModel.attributesEnum.q, this.magicBox.getText());
-  }
-
-  private handleQueryStateChanged(args: IAttributeChangedEventArg): void {
-    Assert.exists(args);
-    let q = <string>args.value;
-    if (q != this.magicBox.getText()) {
-      this.magicBox.setText(q);
-    }
-  }
-
-  private searchAsYouType(): void {
-    clearTimeout(this.searchAsYouTypeTimeout);
-    this.searchAsYouTypeTimeout = setTimeout(() => {
-      this.usageAnalytics.logSearchAsYouType<IAnalyticsNoMeta>(AnalyticsActionCauseList.searchboxAsYouType, {})
-      this.triggerNewQuery(true);
-    }, this.options.searchAsYouTypeDelay);
-  }
-}
-Initialization.registerAutoCreateComponent(Querybox);
-=======
-import {Initialization} from '../Base/Initialization';
-import {Component} from '../Base/Component';
-import {IComponentBindings} from '../Base/ComponentBindings';
-import {ComponentOptions} from '../Base/ComponentOptions';
-import {QueryEvents, IBuildingQueryEventArgs} from '../../events/QueryEvents';
-import {ModelEvents, IAttributeChangedEventArg} from '../../models/Model';
-import {QueryStateAttributes, QueryStateModel} from '../../models/QueryStateModel';
-import {StandaloneSearchInterfaceEvents} from '../../events/StandaloneSearchInterfaceEvents';
-import {IAnalyticsNoMeta, AnalyticsActionCauseList} from '../Analytics/AnalyticsActionListMeta';
-import {$$} from '../../utils/Dom';
-import {Assert} from '../../misc/Assert';
-
-export interface IQueryboxOptions {
-  enableSearchAsYouType?: boolean;
-  searchAsYouTypeDelay?: number;
-  enableQuerySyntax?: boolean;
-  enableWildcards?: boolean;
-  enableQuestionMarks?: boolean;
-  enableLowercaseOperators?: boolean;
-  enablePartialMatch?: boolean;
-  partialMatchKeywords?: number;
-  partialMatchThreshold?: string;
-  autoFocus?: boolean;
-  placeholder?: string;
-}
-
-
-/**
- * A component that allows a user to enter a query inside an input.<br/>
- * The component will trigger a query when submitted (the 'Enter' keypress) and log the proper analytics data.<br/>
- * It must be instantiated on a div (and not directly on an input element) : This is for styling purpose (ghost type ahead, for example).
- */
-export class Querybox extends Component {
-  static ID = 'Querybox';
-  /**
-   * The options for the Querybox.
-   * @componentOptions
-   */
-  public static options: IQueryboxOptions = {
-    /**
-     * Specify if search as you type should be enabled.<br/>
-     * Default to false.
-     */
-    enableSearchAsYouType: ComponentOptions.buildBooleanOption({ defaultValue: false }),
-    /**
-     * If enableSearchAsYouType is enabled, this option specify the delay (in ms) between a keypress and a query being triggered<br/>
-     * Default to 500 ms
-     */
-    searchAsYouTypeDelay: ComponentOptions.buildNumberOption({ defaultValue: 500, min: 0 }),
-    /**
-     * Specifies whether the Coveo Platform does try to interpret special query syntax such as field references in the query entered through the query box.<br/>
-     * This means that a
-     * The default value is true.
-     */
-    enableQuerySyntax: ComponentOptions.buildBooleanOption({ defaultValue: true }),
-    /**
-     * Specifies whether the Coveo Platform expands keywords containing wildcard characters (*) to the possible matching keywords to broaden the query.<br/>
-     * The default value is false.
-     */
-    enableWildcards: ComponentOptions.buildBooleanOption({ defaultValue: false }),
-    /**
-     * Specifies whether the Coveo Platform expands keywords containing question mark characters (?) to the possible matching keywords to broaden the query.<br/>
-     * The default value is false.
-     */
-    enableQuestionMarks: ComponentOptions.buildBooleanOption({ defaultValue: false }),
-    /**
-     * If true, the or and and keywords in the query box will be treated as boolean operators for the query when they are typed in lowercase.<br/>
-     * This applies for all operators<br/>
-     * Default value is false
-     */
-    enableLowercaseOperators: ComponentOptions.buildBooleanOption({ defaultValue: false }),
-    /**
-     * Specifies whether a query containing a large number of keywords (see partialMatchKeywords) is automatically converted to a partial match expression in order to match documents containing only a subset of the keywords (see partialMatchThreshold for defining the subset).<br/>
-     * The default value is false.
-     */
-    enablePartialMatch: ComponentOptions.buildBooleanOption({ defaultValue: false }),
-    /**
-     * When partial match is enabled, specifies the minimum number of keywords that must be present in the query to activate the partial match.<br/>
-     * The default value is 5.
-     */
-    partialMatchKeywords: ComponentOptions.buildNumberOption({ defaultValue: 5, min: 1 }),
-    /**
-     * When partial match is enabled, specifies either an absolute or percentage value indicating the minimum number of keywords a document must contain in order to match the query.<br/>
-     * The default value is 50%.
-     */
-    partialMatchThreshold: ComponentOptions.buildStringOption({ defaultValue: '50%' }),
-    placeholder: ComponentOptions.buildStringOption(),
-    autoFocus: ComponentOptions.buildBooleanOption({ defaultValue: true })
-  }
-
-  public magicBox: Coveo.MagicBox.Instance;
-  private lastQuery: string;
-  private searchAsYouTypeTimeout: number;
-
-  /**
-   * Create a new Querybox.<br/>
-   * Create a new Coveo.Magicbox instance and wrap magic box method (on blur, on submit etc).<br/>
-   * Bind event on buildingQuery and on redirection (for standalone box).
-   * @param element The HTMLElement on which the element will be instantiated. This cannot be an HTMLInputElement for technical reason
-   * @param options The options for the querybox.
-   * @param bindings The bindings that the component requires to function normally. If not set, will automatically resolve them (With slower execution time)
-   */
-  constructor(public element: HTMLElement, public options?: IQueryboxOptions, public bindings?: IComponentBindings) {
-    super(element, Querybox.ID, bindings);
-
-    if (element instanceof HTMLInputElement) {
-      this.logger.error('QueryBox can\'t be use on a HTMLInputElement');
-    }
-
-    this.options = ComponentOptions.initComponentOptions(element, Querybox, options);
-
-    this.magicBox = Coveo.MagicBox.create(element, new Coveo.MagicBox.Grammar('Query', {
-      Query: '[Term*][Spaces?]',
-      Term: '[Spaces?][Word]',
-      Spaces: / +/,
-      Word: /[^ ]+/
-    }), {
-        inline: true
-      });
-
-    this.bind.onRootElement(QueryEvents.buildingQuery, (args: IBuildingQueryEventArgs) => this.handleBuildingQuery(args));
-    this.bind.onRootElement(StandaloneSearchInterfaceEvents.beforeRedirect, () => this.updateQueryState());
-    this.bind.onQueryState(ModelEvents.CHANGE_ONE, QueryStateAttributes.Q, (args: IAttributeChangedEventArg) => this.handleQueryStateChanged(args));
-
-    if (this.options.enableSearchAsYouType) {
-      $$(this.element).addClass('coveo-search-as-you-type');
-      this.magicBox.onchange = () => {
-        this.searchAsYouType();
-      };
-    }
-
-    this.magicBox.onsubmit = () => {
-      this.submit();
-    };
-
-    this.magicBox.onblur = () => {
-      this.updateQueryState();
-    };
-
-    this.magicBox.onclear = () => {
-      this.updateQueryState();
-      this.usageAnalytics.logSearchEvent<IAnalyticsNoMeta>(AnalyticsActionCauseList.searchboxClear, {})
-      this.triggerNewQuery(false);
-    };
-
-    if (this.options.autoFocus) {
-      this.magicBox.focus();
-    }
-  }
-
-  /**
-   * Trigger a query. The current input content will be added to the query<br/>
-   * If the content of the input has not changed since the last submit, no new query will be triggered.
-   */
-  public submit(): void {
-    this.magicBox.clearSuggestion();
-    this.updateQueryState();
-    this.usageAnalytics.logSearchEvent<IAnalyticsNoMeta>(AnalyticsActionCauseList.searchboxSubmit, {})
-    this.triggerNewQuery(false);
-  }
-
-  /**
-   * Set the content of the input
-   * @param text The string to set in the input
-   */
-  public setText(text: string): void {
-    this.magicBox.setText(text);
-    this.updateQueryState();
-  }
-
-  /**
-   * Clear the content of the input
-   */
-  public clear(): void {
-    this.magicBox.clear();
-  }
-
-  /**
-   * Get the current content of the input
-   * @returns {string}
-   */
-  public getText(): string {
-    return this.magicBox.getText();
-  }
-
-  public getResult() {
-    return this.magicBox.getResult();
-  }
-
-  public getDisplayedResult() {
-    return this.magicBox.getDisplayedResult();
-  }
-
-  public getCursor(): number {
-    return this.magicBox.getCursor();
-  }
-
-  public resultAtCursor(match?: string | { (result): boolean; }) {
-    return this.magicBox.resultAtCursor(match);
-  }
-
-  private handleBuildingQuery(args: IBuildingQueryEventArgs): void {
-    Assert.exists(args);
-    Assert.exists(args.queryBuilder);
-
-    this.updateQueryState();
-
-    this.lastQuery = this.magicBox.getText();
-
-    if (this.options.enableWildcards) {
-      args.queryBuilder.enableWildcards = true;
-    }
-
-    if (this.options.enableQuestionMarks) {
-      args.queryBuilder.enableQuestionMarks = true;
-    }
-
-    if (this.options.enableLowercaseOperators) {
-      args.queryBuilder.enableLowercaseOperators = true;
-    }
-
-    if (!_.isEmpty(this.lastQuery)) {
       args.queryBuilder.disableQuerySyntax = !this.options.enableQuerySyntax;
       args.queryBuilder.expression.add(this.lastQuery);
       if (this.options.enablePartialMatch) {
@@ -542,5 +267,4 @@
     }, this.options.searchAsYouTypeDelay);
   }
 }
-Initialization.registerAutoCreateComponent(Querybox);
->>>>>>> 4775a7f4
+Initialization.registerAutoCreateComponent(Querybox);