--- conflicted
+++ resolved
@@ -1,15 +1,12 @@
 import { each, find, isUndefined } from 'underscore';
+import { KEYBOARD } from '../Core';
 import { $$ } from '../utils/Dom';
 import { doMagicBoxExport } from './doMagicBoxExport';
 import { Grammar } from './Grammar';
 import { InputManager } from './InputManager';
 import { MagicBoxClear } from './MagicBoxClear';
-<<<<<<< HEAD
 import { Result } from './Result/Result';
 import { Suggestion, SuggestionsManager } from './SuggestionsManager';
-=======
-import { KEYBOARD } from '../Core';
->>>>>>> 61a46983
 
 export interface Options {
   inline?: boolean;
