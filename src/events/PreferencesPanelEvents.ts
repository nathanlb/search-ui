<<<<<<< HEAD
﻿
export interface SavePreferencesEventArgs {
}

export class PreferencesPanelEvents {
  public static savePreferences = 'savePreferences';
  public static exitPreferencesWithoutSave = 'exitPreferencesWithoutSave';
}
=======


module Coveo {
  export interface SavePreferencesEventArgs {
  }

  export class PreferencesPanelEvents {
    public static savePreferences = 'savePreferences';
    public static exitPreferencesWithoutSave = 'exitPreferencesWithoutSave';
  }
}

>>>>>>> 6e28807a
<|MERGE_RESOLUTION|>--- conflicted
+++ resolved
@@ -1,23 +1,8 @@
-<<<<<<< HEAD
-﻿
-export interface SavePreferencesEventArgs {
-}
-
-export class PreferencesPanelEvents {
-  public static savePreferences = 'savePreferences';
-  public static exitPreferencesWithoutSave = 'exitPreferencesWithoutSave';
-}
-=======
-
-
-module Coveo {
-  export interface SavePreferencesEventArgs {
-  }
-
-  export class PreferencesPanelEvents {
-    public static savePreferences = 'savePreferences';
-    public static exitPreferencesWithoutSave = 'exitPreferencesWithoutSave';
-  }
-}
-
->>>>>>> 6e28807a
+﻿
+export interface SavePreferencesEventArgs {
+}
+
+export class PreferencesPanelEvents {
+  public static savePreferences = 'savePreferences';
+  public static exitPreferencesWithoutSave = 'exitPreferencesWithoutSave';
+}