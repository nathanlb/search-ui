@import 'Variables';
<<<<<<< HEAD

=======
>>>>>>> bf68669b
@mixin facetValuesCheckboxes($size: 'normal') {
  $pixel-size: '18px';
  @if $size=='smaller' {
    $pixel-size: '13px';
  }
<<<<<<< HEAD

=======
>>>>>>> bf68669b
  input[type='checkbox'] {
    display: none;
  }
  .coveo-facet-value-checkbox {
    width: #{$pixel-size};
    height: #{$pixel-size};
    @include defaultRoundedBorder();
    display: inline-block;
    text-align: center;
    vertical-align: middle;
    margin-right: 15px;
    background: white;
    position: relative;
    float: left;
    top: 2px;
    > svg {
      position: relative;
      background: none;
    }
  }
  &.coveo-selected .coveo-facet-value-checkbox {
    svg {
      @include coveo-hook($size);
    }
  }
<<<<<<< HEAD

=======
>>>>>>> bf68669b
  &:hover:not(.coveo-facet-search-button):not(.coveo-excluded):not(.coveo-facet-value-will-exclude):not(.coveo-has-childs-selected)
    .coveo-facet-value-checkbox {
    svg {
      @include coveo-hook($size);
    }
  }
  &:hover.coveo-excluded {
    .coveo-facet-value-checkbox {
      .coveo-hook-svg {
        fill-opacity: 0;
      }
    }
  }
  .coveo-facet-value-checkbox:focus {
    outline: none;
  }
  &:not(.coveo-facet-search-button) {
    .coveo-facet-value-checkbox:focus {
      svg {
        @include coveo-hook($size);
        .coveo-exclusion-svg {
          fill-opacity: 0;
        }
      }
    }
  }
  &.coveo-facet-value-will-exclude .coveo-facet-value-checkbox,
  &:hover.coveo-facet-value-will-exclude .coveo-facet-value-checkbox {
    svg {
      @include coveo-exclusion($size);
    }
  }
  &.coveo-facet-value-will-exclude.coveo-selected .coveo-facet-value-checkbox,
  &:hover.coveo-facet-value-will-exclude.coveo-selected .coveo-facet-value-checkbox {
    .coveo-hook-svg {
      fill-opacity: 0;
    }
  }
<<<<<<< HEAD

=======
>>>>>>> bf68669b
  &.coveo-excluded .coveo-facet-value-checkbox {
    svg {
      @include coveo-exclusion($size);
    }
  }
  &.coveo-facet-value-will-exclude:focus,
  &.coveo-facet-value-will-exclude:hover {
    .coveo-facet-value-checkbox .coveo-hook-svg {
      fill-opacity: 0;
    }
  }
}

@mixin coveo-hook($size: 'normal') {
  @if $size=='smaller' {
    width: 11px;
    height: 9px;
    bottom: 5px;
    .coveo-hook-svg {
      fill: black;
    }
  } @else {
    width: 14px;
    height: 12px;
    bottom: 3px;
    .coveo-hook-svg {
      fill: $color-grey;
    }
  }
}

@mixin coveo-exclusion($size: 'normal') {
  @if $size=='smaller' {
    width: 7px;
    height: 7px;
    bottom: 6px;
  } @else {
    width: 10px;
    height: 10px;
    bottom: 4px;
  }
  .coveo-exclusion-svg {
    fill: $color-red;
  }
}

.coveo-facet-values {
  list-style: none;
  padding: 5px 0 0;
  margin: 0;
}

.coveo-facet-value {
  padding: 0 20px;
  margin: 0;
  line-height: 22px;
  position: relative;
  @include facetValuesCheckboxes();
<<<<<<< HEAD

=======
>>>>>>> bf68669b
  &.coveo-excluded .coveo-facet-value-caption,
  &.coveo-excluded .coveo-facet-value-computed-field,
  &.coveo-excluded .coveo-facet-value-count {
    text-decoration: line-through;
  }
  > * {
    vertical-align: middle;
  }
<<<<<<< HEAD

=======
>>>>>>> bf68669b
  &:hover,
  &.coveo-focused {
    background-color: $color-blueish-white-grey;
  }
  &.coveo-selected {
    font-weight: bold;
  }
  &.coveo-excluded {
    .coveo-facet-value-exclude {
      visibility: hidden;
    }
    &:hover {
      .coveo-facet-value-exclude {
        visibility: hidden;
      }
    }
  }
  &:hover .coveo-facet-value-exclude {
    visibility: visible;
  }
}

.coveo-facet-value-label {
  display: block;
  white-space: nowrap;
  cursor: pointer;
  padding: 5px 0;
}

.coveo-facet-value-caption {
  display: block;
  overflow: hidden;
  white-space: nowrap;
  text-overflow: ellipsis;
  vertical-align: middle;
}

.coveo-facet-value-icon {
  display: inline-block;
  margin: 3px 5px 3px 0;
  vertical-align: top;
  float: left;
}

.coveo-facet-value-count {
  vertical-align: middle;
  margin: 0 5px;
  display: inline-block;
  float: right;
  @include transition(opacity 1s);
  &.coveo-waitDelta {
    opacity: 0;
  }
}

.coveo-with-computed-field {
  .coveo-facet-value-count,
  .coveo-facet-value-computed-field {
    font-size: $font-size-smallest;
    position: relative;
    top: 1px;
  }
}

.coveo-facet-value-label.coveo-with-computed-field {
  @include display('flex');
  @include justify-content(space-between);
  .coveo-facet-value-label-wrapper {
    @include order(1);
<<<<<<< HEAD
    @include display('flex');
    // This needs to be set, otherwise min-width auto on the elment will make the element overflow it's flex container;
=======
    @include display('flex'); // This needs to be set, otherwise min-width auto on the elment will make the element overflow it's flex container;
>>>>>>> bf68669b
    min-width: 0;
    .coveo-facet-value-checkbox {
      @include order(1);
      @include flex-shrink(0);
    }
    .coveo-facet-value-caption {
      @include order(2);
    }
    .coveo-facet-value-count {
      @include order(3);
    }
  }
  .coveo-facet-value-computed-field {
    @include order(2);
  }
}

.coveo-facet-value-computed-field {
  float: right;
  margin-left: 5px;
}

.coveo-facet-value-exclude {
  cursor: pointer;
  position: absolute;
  top: 9px;
  right: 5px;
  background: white;
  @include defaultRoundedBorder();
  height: 13px;
  width: 13px;
  opacity: 0;
  z-index: 10;
<<<<<<< HEAD

=======
>>>>>>> bf68669b
  &:hover,
  &:focus {
    opacity: 1;
    outline: none;
  }
}

.coveo-facet-value-exclude-svg {
  width: 7px;
  height: 7px;
  position: absolute;
  top: 2px;
  left: 2px;
  .coveo-exclusion-svg {
    fill: $color-light-grey;
  }
}<|MERGE_RESOLUTION|>--- conflicted
+++ resolved
@@ -1,17 +1,9 @@
 @import 'Variables';
-<<<<<<< HEAD
-
-=======
->>>>>>> bf68669b
 @mixin facetValuesCheckboxes($size: 'normal') {
   $pixel-size: '18px';
   @if $size=='smaller' {
     $pixel-size: '13px';
   }
-<<<<<<< HEAD
-
-=======
->>>>>>> bf68669b
   input[type='checkbox'] {
     display: none;
   }
@@ -37,10 +29,6 @@
       @include coveo-hook($size);
     }
   }
-<<<<<<< HEAD
-
-=======
->>>>>>> bf68669b
   &:hover:not(.coveo-facet-search-button):not(.coveo-excluded):not(.coveo-facet-value-will-exclude):not(.coveo-has-childs-selected)
     .coveo-facet-value-checkbox {
     svg {
@@ -79,10 +67,6 @@
       fill-opacity: 0;
     }
   }
-<<<<<<< HEAD
-
-=======
->>>>>>> bf68669b
   &.coveo-excluded .coveo-facet-value-checkbox {
     svg {
       @include coveo-exclusion($size);
@@ -141,148 +125,135 @@
   line-height: 22px;
   position: relative;
   @include facetValuesCheckboxes();
-<<<<<<< HEAD
-
-=======
->>>>>>> bf68669b
   &.coveo-excluded .coveo-facet-value-caption,
   &.coveo-excluded .coveo-facet-value-computed-field,
   &.coveo-excluded .coveo-facet-value-count {
-    text-decoration: line-through;
-  }
-  > * {
-    vertical-align: middle;
-  }
-<<<<<<< HEAD
-
-=======
->>>>>>> bf68669b
-  &:hover,
-  &.coveo-focused {
-    background-color: $color-blueish-white-grey;
-  }
-  &.coveo-selected {
-    font-weight: bold;
-  }
-  &.coveo-excluded {
+    &.coveo-excluded .coveo-facet-value-count {
+      text-decoration: line-through;
+    }
+    > * {
+      vertical-align: middle;
+    }
+    &:hover,
+    &.coveo-focused {
+      &.coveo-focused {
+        background-color: $color-blueish-white-grey;
+      }
+      &.coveo-selected {
+        font-weight: bold;
+      }
+      &.coveo-excluded {
+        .coveo-facet-value-exclude {
+          visibility: hidden;
+        }
+        &:hover {
+          .coveo-facet-value-exclude {
+            visibility: hidden;
+          }
+        }
+      }
+      &:hover .coveo-facet-value-exclude {
+        visibility: visible;
+      }
+    }
+
+    .coveo-facet-value-label {
+      display: block;
+      white-space: nowrap;
+      cursor: pointer;
+      padding: 5px 0;
+    }
+
+    .coveo-facet-value-caption {
+      display: block;
+      overflow: hidden;
+      white-space: nowrap;
+      text-overflow: ellipsis;
+      vertical-align: middle;
+    }
+
+    .coveo-facet-value-icon {
+      display: inline-block;
+      margin: 3px 5px 3px 0;
+      vertical-align: top;
+      float: left;
+    }
+
+    .coveo-facet-value-count {
+      vertical-align: middle;
+      margin: 0 5px;
+      display: inline-block;
+      float: right;
+      @include transition(opacity 1s);
+      &.coveo-waitDelta {
+        opacity: 0;
+      }
+    }
+
+    .coveo-with-computed-field {
+      .coveo-facet-value-count,
+      .coveo-facet-value-computed-field {
+        font-size: $font-size-smallest;
+        position: relative;
+        top: 1px;
+      }
+    }
+
+    .coveo-facet-value-label.coveo-with-computed-field {
+      @include display('flex');
+      @include justify-content(space-between);
+      .coveo-facet-value-label-wrapper {
+        @include order(1);
+        @include display('flex'); // This needs to be set, otherwise min-width auto on the elment will make the element overflow it's flex container;
+        min-width: 0;
+        .coveo-facet-value-checkbox {
+          @include order(1);
+          @include flex-shrink(0);
+        }
+        .coveo-facet-value-caption {
+          @include order(2);
+        }
+        .coveo-facet-value-count {
+          @include order(3);
+        }
+      }
+      .coveo-facet-value-computed-field {
+        @include order(2);
+      }
+    }
+
+    .coveo-facet-value-computed-field {
+      float: right;
+      margin-left: 5px;
+    }
+
     .coveo-facet-value-exclude {
-      visibility: hidden;
-    }
-    &:hover {
-      .coveo-facet-value-exclude {
-        visibility: hidden;
-      }
-    }
-  }
-  &:hover .coveo-facet-value-exclude {
-    visibility: visible;
-  }
-}
-
-.coveo-facet-value-label {
-  display: block;
-  white-space: nowrap;
-  cursor: pointer;
-  padding: 5px 0;
-}
-
-.coveo-facet-value-caption {
-  display: block;
-  overflow: hidden;
-  white-space: nowrap;
-  text-overflow: ellipsis;
-  vertical-align: middle;
-}
-
-.coveo-facet-value-icon {
-  display: inline-block;
-  margin: 3px 5px 3px 0;
-  vertical-align: top;
-  float: left;
-}
-
-.coveo-facet-value-count {
-  vertical-align: middle;
-  margin: 0 5px;
-  display: inline-block;
-  float: right;
-  @include transition(opacity 1s);
-  &.coveo-waitDelta {
-    opacity: 0;
-  }
-}
-
-.coveo-with-computed-field {
-  .coveo-facet-value-count,
-  .coveo-facet-value-computed-field {
-    font-size: $font-size-smallest;
-    position: relative;
-    top: 1px;
-  }
-}
-
-.coveo-facet-value-label.coveo-with-computed-field {
-  @include display('flex');
-  @include justify-content(space-between);
-  .coveo-facet-value-label-wrapper {
-    @include order(1);
-<<<<<<< HEAD
-    @include display('flex');
-    // This needs to be set, otherwise min-width auto on the elment will make the element overflow it's flex container;
-=======
-    @include display('flex'); // This needs to be set, otherwise min-width auto on the elment will make the element overflow it's flex container;
->>>>>>> bf68669b
-    min-width: 0;
-    .coveo-facet-value-checkbox {
-      @include order(1);
-      @include flex-shrink(0);
-    }
-    .coveo-facet-value-caption {
-      @include order(2);
-    }
-    .coveo-facet-value-count {
-      @include order(3);
-    }
-  }
-  .coveo-facet-value-computed-field {
-    @include order(2);
-  }
-}
-
-.coveo-facet-value-computed-field {
-  float: right;
-  margin-left: 5px;
-}
-
-.coveo-facet-value-exclude {
-  cursor: pointer;
-  position: absolute;
-  top: 9px;
-  right: 5px;
-  background: white;
-  @include defaultRoundedBorder();
-  height: 13px;
-  width: 13px;
-  opacity: 0;
-  z-index: 10;
-<<<<<<< HEAD
-
-=======
->>>>>>> bf68669b
-  &:hover,
-  &:focus {
-    opacity: 1;
-    outline: none;
-  }
-}
-
-.coveo-facet-value-exclude-svg {
-  width: 7px;
-  height: 7px;
-  position: absolute;
-  top: 2px;
-  left: 2px;
-  .coveo-exclusion-svg {
-    fill: $color-light-grey;
+      cursor: pointer;
+      position: absolute;
+      top: 9px;
+      right: 5px;
+      background: white;
+      @include defaultRoundedBorder();
+      height: 13px;
+      width: 13px;
+      opacity: 0;
+      z-index: 10;
+      &:hover,
+      &:focus {
+        opacity: 1;
+        outline: none;
+      }
+    }
+
+    .coveo-facet-value-exclude-svg {
+      width: 7px;
+      height: 7px;
+      position: absolute;
+      top: 2px;
+      left: 2px;
+      .coveo-exclusion-svg {
+        fill: $color-light-grey;
+      }
+    }
   }
 }