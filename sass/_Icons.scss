<<<<<<< HEAD
@import "../bin/sass/GeneratedIconsNew";

.coveo-icon {
  @include GeneratedIcons();
  position: relative;
}

.coveo-icon-caption-overlay {
  background-color: white;
  @include defaultRoundedBorder();
  font-size: 11px;
  position: absolute;
  top:-16px;
  left:-10px;
  text-indent: 0;
  padding: 2px;
  color: $color-blueish-gray;
  width: 60px;
  white-space: nowrap;
  text-overflow: ellipsis;
  overflow: hidden;
}

.coveo-icon.coveo-small {
  .coveo-icon-caption-overlay {
    width: 40px;
    top: -18px;
    left: -10px;
  }
}

.coveo-icon[data-with-label="true"] {
  .coveo-icon-caption-overlay {
    display: block;
  }
}

.CoveoIcon, .CoveoIcon.coveo-icon, .CoveoIcon.coveo-icon.filetype, .CoveoIcon.coveo-icon.objecttype, .CoveoIcon.coveo-icon.sysfiletype {
  .CoveoQuickview {
    position: absolute;
    text-indent: 0;
    left:2px;
    right:2px;
    @include align("vertical", "absolute");
    display: none;
  }

  &:hover.coveo-with-quickview {
    background-image: none;
    @include defaultRoundedBorder();
    background-color: $color-blueish-white;
    .CoveoQuickview {
      display: block;
      &:hover {
        text-decoration: none;
      }
    }
  }
=======
@import "GeneratedIconsNew";

.coveo-icon {
  @include GeneratedIcons();
  position: relative;
}

.coveo-icon-caption-overlay {
  background-color: white;
  @include defaultRoundedBorder();
  font-size: 11px;
  position: absolute;
  top:-16px;
  left:-10px;
  text-indent: 0;
  padding: 2px;
  color: $color-blueish-gray;
  width: 60px;
  white-space: nowrap;
  text-overflow: ellipsis;
  overflow: hidden;
}

.coveo-icon.coveo-small {
  .coveo-icon-caption-overlay {
    width: 40px;
    top: -18px;
    left: -10px;
  }
}

.coveo-icon[data-with-label="true"] {
  .coveo-icon-caption-overlay {
    display: block;
  }
}

.CoveoIcon, .CoveoIcon.coveo-icon, .CoveoIcon.coveo-icon.filetype, .CoveoIcon.coveo-icon.objecttype, .CoveoIcon.coveo-icon.sysfiletype {
  .CoveoQuickview {
    position: absolute;
    text-indent: 0;
    left:2px;
    right:2px;
    @include align("vertical", "absolute");
    display: none;
  }

  &:hover.coveo-with-quickview {
    background-image: none;
    @include defaultRoundedBorder();
    background-color: $color-blueish-white;
    .CoveoQuickview {
      display: block;
      &:hover {
        text-decoration: none;
      }
    }
  }
>>>>>>> 23bb8abb
}<|MERGE_RESOLUTION|>--- conflicted
+++ resolved
@@ -1,4 +1,3 @@
-<<<<<<< HEAD
 @import "../bin/sass/GeneratedIconsNew";
 
 .coveo-icon {
@@ -57,64 +56,4 @@
       }
     }
   }
-=======
-@import "GeneratedIconsNew";
-
-.coveo-icon {
-  @include GeneratedIcons();
-  position: relative;
-}
-
-.coveo-icon-caption-overlay {
-  background-color: white;
-  @include defaultRoundedBorder();
-  font-size: 11px;
-  position: absolute;
-  top:-16px;
-  left:-10px;
-  text-indent: 0;
-  padding: 2px;
-  color: $color-blueish-gray;
-  width: 60px;
-  white-space: nowrap;
-  text-overflow: ellipsis;
-  overflow: hidden;
-}
-
-.coveo-icon.coveo-small {
-  .coveo-icon-caption-overlay {
-    width: 40px;
-    top: -18px;
-    left: -10px;
-  }
-}
-
-.coveo-icon[data-with-label="true"] {
-  .coveo-icon-caption-overlay {
-    display: block;
-  }
-}
-
-.CoveoIcon, .CoveoIcon.coveo-icon, .CoveoIcon.coveo-icon.filetype, .CoveoIcon.coveo-icon.objecttype, .CoveoIcon.coveo-icon.sysfiletype {
-  .CoveoQuickview {
-    position: absolute;
-    text-indent: 0;
-    left:2px;
-    right:2px;
-    @include align("vertical", "absolute");
-    display: none;
-  }
-
-  &:hover.coveo-with-quickview {
-    background-image: none;
-    @include defaultRoundedBorder();
-    background-color: $color-blueish-white;
-    .CoveoQuickview {
-      display: block;
-      &:hover {
-        text-decoration: none;
-      }
-    }
-  }
->>>>>>> 23bb8abb
 }