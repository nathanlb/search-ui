--- conflicted
+++ resolved
@@ -1,4 +1,3 @@
-<<<<<<< HEAD
 .CoveoFacet, .CoveoFacetRange, .CoveoFacetSlider, .CoveoHierarchicalFacet {
   margin: 10px 0px 10px 0px;
   padding: 0;
@@ -45,57 +44,4 @@
       opacity: 1;
     }
   }
-}
-=======
-.CoveoFacet, .CoveoFacetRange, .CoveoFacetSlider, .CoveoHierarchicalFacet {
-  margin: 10px 0px 10px 0px;
-  padding: 0;
-  @include defaultRoundedBorder();
-  background: $color-blueish-white;
-  position: relative;
-}
-
-.coveo-facet-column {
-  .coveo-topSpace.coveo-with-animation, .coveo-bottomSpace.coveo-with-animation {
-    @include transition(height 0.5s);
-  }
-}
-
-.ie8or9 .coveo-facet-header-wait-animation, .ie8or9 .coveo-facet-search-wait-animation {
-  background: url(../image/wait_facet.gif) no-repeat;
-  background-size: 100%;
-}
-
-.coveo-facet-empty {
-  display: none;
-}
-
-.coveo-facet-dependent {
-  display: none;
-}
-
-.coveo-facet-collapsed {
-  .coveo-facet-value.coveo-facet-value {
-    display: none;
-    &.coveo-selected, &.coveo-excluded {
-      display: inherit;
-    }
-  }
-  .coveo-facet-footer {
-    display: none;
-  }
-}
-
-.coveo-facet-fade {
-  .coveo-facet-value {
-    opacity: 0.5;
-    &.coveo-selected, &.coveo-excluded, &.coveo-facet-search-selectable {
-      opacity: 1;
-    }
-  }
-}
-
-.coveo-mobile-device {
-  @import "MobileFacet";
-}
->>>>>>> 23bb8abb
+}