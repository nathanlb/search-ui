<<<<<<< HEAD
$max-width: 1000px;
$grid-columns: 10;
$gutter: 0em;
$page-width: 1000px;
$border-box-sizing: false;
@import "neat/neat";

.CoveoSearchInterface {

  .coveo-search-section {
    max-width: 800px;
    margin:54px auto 47px auto;
    padding: 0 10px;
  }

  .coveo-tab-section {
    width: 100%;
    min-height: 52px;
    //background-color: #f7f8f9;
    background-color: black;
    text-align: center;
    border-bottom: 1px solid $color-light-grey;
    font-size: 0;
  }

  .coveo-main-section {
    @include outer-container;
    position: relative;
  }

  .coveo-facet-column {
    @include span-columns(3);
    padding: 5px 15px;
  }

  .coveo-results-column {
    overflow: hidden;
    padding: 10px 10px 10px 15px;
  }
}

.coveo-results-header {
  padding: 10px 0px 0px 0px;
  min-height: 35px;
  overflow: hidden;
  .coveo-summary-section {
    display: inline-block;
    font-size: $font-size-smaller;
    margin-bottom: 10px;
  }
  .coveo-sort-section {
    float:right;
    margin-bottom: 13px;
  }
  box-shadow: 0 -1px 0px 0px $color-light-grey inset;
}


@include smallMobile {

  .CoveoSearchInterface {

    .coveo-search-section {
      padding: 0px 20px 0px 20px;
    }
    .coveo-facet-column {
      @include span-columns(4 of 4);
      max-width: 100%;
    }

    .coveo-results-column {
      @include span-columns(4 of 4);
    }
  }
}

@include mediaSelector(480) {
  .coveo-results-header {
    .coveo-sort-section {
      float:none;
      display: block;
      text-align: left;
      margin: 10px 0px 10px 0px;
    }
  }
=======
$max-width: 1000px;
$grid-columns: 10;
$gutter: 0em;
$page-width: 1000px;
$border-box-sizing: false;
@import "neat/neat";

.CoveoSearchInterface {

  .coveo-search-section {
    max-width: 800px;
    margin:54px auto 47px auto;
    padding: 0 10px;
  }

  .coveo-tab-section {
    width: 100%;
    min-height: 52px;
    background-color: #f7f8f9;
    text-align: center;
    border-bottom: 1px solid $color-light-grey;
    font-size: 0;
  }

  .coveo-main-section {
    @include outer-container;
    position: relative;
  }

  .coveo-facet-column {
    @include span-columns(3);
    padding: 5px 15px;
  }

  .coveo-results-column {
    overflow: hidden;
    padding: 10px 10px 10px 15px;
  }
}

.coveo-results-header {
  padding: 10px 0px 0px 0px;
  min-height: 35px;
  overflow: hidden;
  .coveo-summary-section {
    display: inline-block;
    font-size: $font-size-smaller;
    margin-bottom: 10px;
  }
  .coveo-sort-section {
    float:right;
    margin-bottom: 13px;
  }
  box-shadow: 0 -1px 0px 0px $color-light-grey inset;
}


@include smallMobile {

  .CoveoSearchInterface {

    .coveo-search-section {
      padding: 0px 20px 0px 20px;
    }
    .coveo-facet-column {
      @include span-columns(4 of 4);
      max-width: 100%;
    }

    .coveo-results-column {
      @include span-columns(4 of 4);
    }
  }
}

@include mediaSelector(480) {
  .coveo-results-header {
    .coveo-sort-section {
      float:none;
      display: block;
      text-align: left;
      margin: 10px 0px 10px 0px;
    }
  }
>>>>>>> 23bb8abb
}<|MERGE_RESOLUTION|>--- conflicted
+++ resolved
@@ -1,4 +1,3 @@
-<<<<<<< HEAD
 $max-width: 1000px;
 $grid-columns: 10;
 $gutter: 0em;
@@ -84,90 +83,4 @@
       margin: 10px 0px 10px 0px;
     }
   }
-=======
-$max-width: 1000px;
-$grid-columns: 10;
-$gutter: 0em;
-$page-width: 1000px;
-$border-box-sizing: false;
-@import "neat/neat";
-
-.CoveoSearchInterface {
-
-  .coveo-search-section {
-    max-width: 800px;
-    margin:54px auto 47px auto;
-    padding: 0 10px;
-  }
-
-  .coveo-tab-section {
-    width: 100%;
-    min-height: 52px;
-    background-color: #f7f8f9;
-    text-align: center;
-    border-bottom: 1px solid $color-light-grey;
-    font-size: 0;
-  }
-
-  .coveo-main-section {
-    @include outer-container;
-    position: relative;
-  }
-
-  .coveo-facet-column {
-    @include span-columns(3);
-    padding: 5px 15px;
-  }
-
-  .coveo-results-column {
-    overflow: hidden;
-    padding: 10px 10px 10px 15px;
-  }
-}
-
-.coveo-results-header {
-  padding: 10px 0px 0px 0px;
-  min-height: 35px;
-  overflow: hidden;
-  .coveo-summary-section {
-    display: inline-block;
-    font-size: $font-size-smaller;
-    margin-bottom: 10px;
-  }
-  .coveo-sort-section {
-    float:right;
-    margin-bottom: 13px;
-  }
-  box-shadow: 0 -1px 0px 0px $color-light-grey inset;
-}
-
-
-@include smallMobile {
-
-  .CoveoSearchInterface {
-
-    .coveo-search-section {
-      padding: 0px 20px 0px 20px;
-    }
-    .coveo-facet-column {
-      @include span-columns(4 of 4);
-      max-width: 100%;
-    }
-
-    .coveo-results-column {
-      @include span-columns(4 of 4);
-    }
-  }
-}
-
-@include mediaSelector(480) {
-  .coveo-results-header {
-    .coveo-sort-section {
-      float:none;
-      display: block;
-      text-align: left;
-      margin: 10px 0px 10px 0px;
-    }
-  }
->>>>>>> 23bb8abb
 }